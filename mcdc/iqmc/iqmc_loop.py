--- conflicted
+++ resolved
@@ -4,6 +4,7 @@
 from numba import njit, objmode
 
 import mcdc.adapt as adapt
+import mcdc.geometry as geometry
 import mcdc.iqmc.iqmc_kernel as iqmc_kernel
 import mcdc.kernel as kernel
 import mcdc.local as local
@@ -41,11 +42,6 @@
             f"Invalid fixed source solver, '{iqmc['fixed_source_solver']}'. Available iteration solvers inlcude ['source iteration', 'gmres']"
         )
 
-<<<<<<< HEAD
-    # Determine and move to event
-    iqmc_kernel.iqmc_move_to_event(P, mcdc)
-    event = P["event"]
-=======
     # Check sample method
     if iqmc["sample_method"] not in ["random", "halton"]:
         print_error(
@@ -75,25 +71,12 @@
             print_error(
                 "Specify N_inactive and N_active batches for iQMC batched mode."
             )
->>>>>>> 9754cbe7
 
 
 # =============================================================================
 # iQMC Simulation
 # =============================================================================
 
-<<<<<<< HEAD
-    # Lattice or mesh crossing (skipped if surface crossing)
-    elif event & EVENT_LATTICE or event & EVENT_MESH:
-        if event & EVENT_DOMAIN:
-            kernel.domain_crossing(P, mcdc)
-
-    # Apply weight roulette
-    if P["alive"] and mcdc["technique"]["weight_roulette"]:
-        # check if weight has fallen below threshold
-        if abs(P["w"]) <= mcdc["technique"]["wr_threshold"]:
-            kernel.weight_roulette(P, mcdc)
-=======
 
 @njit(cache=caching)
 def iqmc_simulation(mcdc):
@@ -106,7 +89,6 @@
         iqmc["iterations_max"] = (
             mcdc["setting"]["N_active"] + mcdc["setting"]["N_inactive"] - 1
         )
->>>>>>> 9754cbe7
 
     # Iterative Solve
     if mcdc["setting"]["mode_eigenvalue"]:
@@ -381,11 +363,6 @@
 def iqmc_step_particle(P, prog):
     mcdc = adapt.device(prog)
 
-    # Find cell from root universe if unknown
-    if P["cell_ID"] == -1:
-        geometry.reset_local_coordinate(P)
-        P["cell_ID"] = geometry.get_cell(P, UNIVERSE_ROOT, mcdc)
-
     # Determine and move to event
     iqmc_kernel.iqmc_move_to_event(P, mcdc)
     event = P["event"]
@@ -405,14 +382,8 @@
 
     # Lattice or mesh crossing (skipped if surface crossing)
     elif event & EVENT_LATTICE or event & EVENT_MESH:
-        kernel.shift_particle(P, SHIFT)
         if event & EVENT_DOMAIN:
             kernel.domain_crossing(P, mcdc)
-
-    # Moving surface transition
-    if event & EVENT_SURFACE_MOVE:
-        P["t"] += SHIFT
-        P["cell_ID"] = -1
 
     # Apply weight roulette
     if P["alive"] and mcdc["technique"]["weight_roulette"]:
