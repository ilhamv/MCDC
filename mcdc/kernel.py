import math, numba

from mpi4py import MPI
from numba import (
    int64,
    literal_unroll,
    njit,
    objmode,
    uint64,
)

import mcdc.adapt as adapt
import mcdc.geometry as geometry
import mcdc.mesh as mesh_
import mcdc.physics as physics
import mcdc.type_ as type_

from mcdc.adapt import toggle, for_cpu, for_gpu
from mcdc.algorithm import binary_search, binary_search_with_length
from mcdc.constant import *
from mcdc.print_ import print_error, print_msg

# =============================================================================
# Domain Decomposition
# =============================================================================

# =============================================================================
# Domain crossing event
# =============================================================================


@toggle("domain_decomp")
def domain_crossing(P_arr, prog):
    mcdc = adapt.mcdc_global(prog)
    P = P_arr[0]
    # Domain mesh crossing
    seed = P["rng_seed"]
    max_size = mcdc["technique"]["dd_exchange_rate"]
    if mcdc["technique"]["domain_decomposition"]:
        mesh = mcdc["technique"]["dd_mesh"]
        # Determine which dimension is crossed
        ix, iy, iz, it, outside = mesh_.structured.get_indices(P_arr, mesh)

        d_idx = mcdc["dd_idx"]
        d_Nx = mcdc["technique"]["dd_mesh"]["x"].size - 1
        d_Ny = mcdc["technique"]["dd_mesh"]["y"].size - 1
        d_Nz = mcdc["technique"]["dd_mesh"]["z"].size - 1

        d_iz = int(d_idx / (d_Nx * d_Ny))
        d_iy = int((d_idx - d_Nx * d_Ny * d_iz) / d_Nx)
        d_ix = int(d_idx - d_Nx * d_Ny * d_iz - d_Nx * d_iy)

        flag = MESH_NONE
        if d_ix != ix:
            flag = MESH_X
        elif d_iy != iy:
            flag = MESH_Y
        elif d_iz != iz:
            flag = MESH_Z

        # Score on tally
        if flag == MESH_X and P["ux"] > 0:
            add_particle(P_arr, mcdc["domain_decomp"]["bank_xp"])
            if get_bank_size(mcdc["domain_decomp"]["bank_xp"]) == max_size:
                dd_initiate_particle_send(prog)
        if flag == MESH_X and P["ux"] < 0:
            add_particle(P_arr, mcdc["domain_decomp"]["bank_xn"])
            if get_bank_size(mcdc["domain_decomp"]["bank_xn"]) == max_size:
                dd_initiate_particle_send(prog)
        if flag == MESH_Y and P["uy"] > 0:
            add_particle(P_arr, mcdc["domain_decomp"]["bank_yp"])
            if get_bank_size(mcdc["domain_decomp"]["bank_yp"]) == max_size:
                dd_initiate_particle_send(prog)
        if flag == MESH_Y and P["uy"] < 0:
            add_particle(P_arr, mcdc["domain_decomp"]["bank_yn"])
            if get_bank_size(mcdc["domain_decomp"]["bank_yn"]) == max_size:
                dd_initiate_particle_send(prog)
        if flag == MESH_Z and P["uz"] > 0:
            add_particle(P_arr, mcdc["domain_decomp"]["bank_zp"])
            if get_bank_size(mcdc["domain_decomp"]["bank_zp"]) == max_size:
                dd_initiate_particle_send(prog)
        if flag == MESH_Z and P["uz"] < 0:
            add_particle(P_arr, mcdc["domain_decomp"]["bank_zn"])
            if get_bank_size(mcdc["domain_decomp"]["bank_zn"]) == max_size:
                dd_initiate_particle_send(prog)
        P["alive"] = False


# =============================================================================
# Send full domain bank
# =============================================================================


requests = []


def save_request(req_pair):
    global requests

    updated_requests = []

    status = MPI.Status()
    for req, buf in requests:
        if not req.Test(status):
            updated_requests.append((req, buf))

    updated_requests.append(req_pair)
    requests = updated_requests


def clear_requests():
    global requests
    for req, buf in requests:
        req.Free()

    requests = []


@njit
def dd_check_halt(mcdc):
    return mcdc["domain_decomp"]["work_done"]


@njit
def dd_check_in(mcdc):
    mcdc["domain_decomp"]["send_count"] = 0
    mcdc["domain_decomp"]["recv_count"] = 0
    mcdc["domain_decomp"]["send_total"] = 0
    mcdc["domain_decomp"]["rank_busy"] = True

    with objmode(rank="int64", total="int64"):
        rank = MPI.COMM_WORLD.Get_rank()
        total = MPI.COMM_WORLD.Get_size()

    if rank == 0:
        mcdc["domain_decomp"]["busy_total"] = total
    else:
        mcdc["domain_decomp"]["busy_total"] = 0


@njit
def dd_check_out(mcdc):
    with objmode():
        rank = MPI.COMM_WORLD.Get_rank()
        send_count = mcdc["domain_decomp"]["send_count"]
        recv_count = mcdc["domain_decomp"]["recv_count"]
        send_total = mcdc["domain_decomp"]["send_total"]
        busy_total = mcdc["domain_decomp"]["busy_total"]
        rank_busy = mcdc["domain_decomp"]["rank_busy"]

        if send_count != 0:
            print(
                f"Domain decomposed loop closed out with non-zero send count {send_count} in rank {rank}"
            )
            mcdc["domain_decomp"]["send_count"] = 0

        if recv_count != 0:
            print(
                f"Domain decomposed loop closed out with non-zero recv count {recv_count} in rank {rank}"
            )
            mcdc["domain_decomp"]["recv_count"] = 0

        if send_total != 0:
            print(
                f"Domain decomposed loop closed out with non-zero send total {send_total} in rank {rank}"
            )
            mcdc["domain_decomp"]["send_total"] = 0

        if busy_total != 0:
            print(
                f"Domain decomposed loop closed out with non-zero busy total {busy_total} in rank {rank}"
            )
            mcdc["domain_decomp"]["busy_total"] = 0

        if rank_busy:
            print(
                f"Domain decomposed loop closed out with rank {rank} still marked as busy"
            )
            mcdc["domain_decomp"]["rank_busy"] = 0

        clear_requests()


@njit
def dd_signal_halt(mcdc):

    with objmode():
        for rank in range(1, MPI.COMM_WORLD.Get_size()):
            dummy_buff = np.zeros((1,), dtype=np.int32)
            MPI.COMM_WORLD.Send(dummy_buff, dest=rank, tag=3)

    mcdc["domain_decomp"]["work_done"] = True


@njit
def dd_signal_block(mcdc):

    with objmode(rank="int64"):
        rank = MPI.COMM_WORLD.Get_rank()

    send_delta = (
        mcdc["domain_decomp"]["send_count"] - mcdc["domain_decomp"]["recv_count"]
    )
    if rank == 0:
        mcdc["domain_decomp"]["send_total"] += send_delta
        mcdc["domain_decomp"]["busy_total"] -= 1
    else:
        with objmode():
            buff = np.zeros((1,), dtype=type_.dd_turnstile_event)
            buff[0]["busy_delta"] = -1
            buff[0]["send_delta"] = send_delta
            req = MPI.COMM_WORLD.Isend(
                [buff, type_.dd_turnstile_event_mpi], dest=0, tag=2
            )
            save_request((req, buff))

    mcdc["domain_decomp"]["send_count"] = 0
    mcdc["domain_decomp"]["recv_count"] = 0

    if (
        (rank == 0)
        and (mcdc["domain_decomp"]["busy_total"] == 0)
        and (mcdc["domain_decomp"]["send_total"] == 0)
    ):
        dd_signal_halt(mcdc)


@njit
def dd_signal_unblock(mcdc):

    with objmode(rank="int64"):
        rank = MPI.COMM_WORLD.Get_rank()

    send_delta = (
        mcdc["domain_decomp"]["send_count"] - mcdc["domain_decomp"]["recv_count"]
    )

    if rank == 0:
        mcdc["domain_decomp"]["send_total"] += send_delta
        mcdc["domain_decomp"]["busy_total"] += 1
        if (mcdc["domain_decomp"]["busy_total"] == 0) and (
            mcdc["domain_decomp"]["send_total"] == 0
        ):
            dd_signal_halt(mcdc)
    else:
        with objmode():
            buff = np.zeros((1,), dtype=type_.dd_turnstile_event)
            buff[0]["busy_delta"] = 1
            buff[0]["send_delta"] = send_delta
            req = MPI.COMM_WORLD.Isend(
                [buff, type_.dd_turnstile_event_mpi], dest=0, tag=2
            )
            save_request((req, buff))
    mcdc["domain_decomp"]["send_count"] = 0
    mcdc["domain_decomp"]["recv_count"] = 0


@njit
def dd_distribute_bank(mcdc, bank, dest_list):

    with objmode(send_delta="int64"):
        dest_count = len(dest_list)
        send_delta = 0

        for i, dest in enumerate(dest_list):
            size = get_bank_size(bank)
            ratio = int(size / dest_count)
            start = ratio * i
            end = start + ratio
            if i == dest_count - 1:
                end = size
            sub_bank = np.array(bank["particles"][start:end])
            if sub_bank.shape[0] > 0:
                req = MPI.COMM_WORLD.Isend(
                    [sub_bank, type_.particle_record_mpi], dest=dest, tag=1
                )
                save_request((req, sub_bank))
                send_delta += end - start

    mcdc["domain_decomp"]["send_count"] += send_delta
    set_bank_size(bank, 0)


@for_gpu()
def dd_initiate_particle_send(prog):
    adapt.halt_early(prog)


@for_cpu()
def dd_initiate_particle_send(prog):
    dd_particle_send(prog)


@njit
def dd_particle_send(prog):
    mcdc = adapt.mcdc_global(prog)
    dd_distribute_bank(
        mcdc, mcdc["domain_decomp"]["bank_xp"], mcdc["technique"]["dd_xp_neigh"]
    )
    dd_distribute_bank(
        mcdc, mcdc["domain_decomp"]["bank_xn"], mcdc["technique"]["dd_xn_neigh"]
    )
    dd_distribute_bank(
        mcdc, mcdc["domain_decomp"]["bank_yp"], mcdc["technique"]["dd_yp_neigh"]
    )
    dd_distribute_bank(
        mcdc, mcdc["domain_decomp"]["bank_yn"], mcdc["technique"]["dd_yn_neigh"]
    )
    dd_distribute_bank(
        mcdc, mcdc["domain_decomp"]["bank_zp"], mcdc["technique"]["dd_zp_neigh"]
    )
    dd_distribute_bank(
        mcdc, mcdc["domain_decomp"]["bank_zn"], mcdc["technique"]["dd_zn_neigh"]
    )


# =============================================================================
# Receive particles and clear banks
# =============================================================================


@njit
def dd_get_recv_tag():

    with objmode(tag="int64"):
        status = MPI.Status()
        MPI.COMM_WORLD.Probe(status=status)
        tag = status.Get_tag()

    return tag


@njit
def dd_recv_particles(mcdc):

    buff = np.zeros(
        mcdc["domain_decomp"]["bank_zp"]["particles"].shape[0],
        dtype=type_.particle_record,
    )

    with objmode(size="int64"):
        status = MPI.Status()
        MPI.COMM_WORLD.Recv([buff, type_.particle_record_mpi], status=status)
        size = status.Get_count(type_.particle_record_mpi)
        rank = MPI.COMM_WORLD.Get_rank()

    mcdc["domain_decomp"]["recv_count"] += size

    # Set source bank from buffer
    for i in range(size):
        add_particle(buff[i : i + 1], mcdc["bank_active"])

    if (
        mcdc["domain_decomp"]["recv_count"] > 0
        and not mcdc["domain_decomp"]["rank_busy"]
    ):
        dd_signal_unblock(mcdc)
        mcdc["domain_decomp"]["rank_busy"] = True


@njit
def dd_recv_turnstile(mcdc):

    with objmode(busy_delta="int64", send_delta="int64"):
        event_buff = np.zeros((1,), dtype=type_.dd_turnstile_event)
        MPI.COMM_WORLD.Recv([event_buff, type_.dd_turnstile_event_mpi])
        busy_delta = event_buff[0]["busy_delta"]
        send_delta = event_buff[0]["send_delta"]
        rank = MPI.COMM_WORLD.Get_rank()
        busy_total = mcdc["domain_decomp"]["busy_total"]
        send_total = mcdc["domain_decomp"]["send_total"]

    mcdc["domain_decomp"]["busy_total"] += busy_delta
    mcdc["domain_decomp"]["send_total"] += send_delta

    if (mcdc["domain_decomp"]["busy_total"] == 0) and (
        mcdc["domain_decomp"]["send_total"] == 0
    ):
        dd_signal_halt(mcdc)


@njit
def dd_recv_halt(mcdc):

    with objmode():
        dummy_buff = np.zeros((1,), dtype=np.int32)
        MPI.COMM_WORLD.Recv(dummy_buff)
        work_done = 1
        rank = MPI.COMM_WORLD.Get_rank()

    mcdc["domain_decomp"]["work_done"] = True


@njit
def dd_recv(mcdc):

    if mcdc["domain_decomp"]["rank_busy"]:
        dd_signal_block(mcdc)
        mcdc["domain_decomp"]["rank_busy"] = False

    if not mcdc["domain_decomp"]["work_done"]:
        tag = dd_get_recv_tag()

        if tag == 1:
            dd_recv_particles(mcdc)
        elif tag == 2:
            dd_recv_turnstile(mcdc)
        elif tag == 3:
            dd_recv_halt(mcdc)


# =============================================================================
# Particle in domain
# =============================================================================


# Check if particle is in domain
@njit
def particle_in_domain(P_arr, mcdc):
    P = P_arr[0]
    d_idx = mcdc["dd_idx"]
    d_Nx = mcdc["technique"]["dd_mesh"]["x"].size - 1
    d_Ny = mcdc["technique"]["dd_mesh"]["y"].size - 1
    d_Nz = mcdc["technique"]["dd_mesh"]["z"].size - 1

    d_iz = int(d_idx / (d_Nx * d_Ny))
    d_iy = int((d_idx - d_Nx * d_Ny * d_iz) / d_Nx)
    d_ix = int(d_idx - d_Nx * d_Ny * d_iz - d_Nx * d_iy)

    mesh = mcdc["technique"]["dd_mesh"]
    x_cell, y_cell, z_cell, t_cell, outside = mesh_.structured.get_indices(P_arr, mesh)

    if d_ix == x_cell:
        if d_iy == y_cell:
            if d_iz == z_cell:
                return True
    return False


# =============================================================================
# Source in domain
# =============================================================================


# Check for source in domain
@njit
def source_in_domain(source, domain_mesh, d_idx):
    d_Nx = domain_mesh["x"].size - 1
    d_Ny = domain_mesh["y"].size - 1
    d_Nz = domain_mesh["z"].size - 1

    d_iz = int(d_idx / (d_Nx * d_Ny))
    d_iy = int((d_idx - d_Nx * d_Ny * d_iz) / d_Nx)
    d_ix = int(d_idx - d_Nx * d_Ny * d_iz - d_Nx * d_iy)

    d_x = [domain_mesh["x"][d_ix], domain_mesh["x"][d_ix + 1]]
    d_y = [domain_mesh["y"][d_iy], domain_mesh["y"][d_iy + 1]]
    d_z = [domain_mesh["z"][d_iz], domain_mesh["z"][d_iz + 1]]

    if (
        d_x[0] <= source["box_x"][0] <= d_x[1]
        or d_x[0] <= source["box_x"][1] <= d_x[1]
        or (source["box_x"][0] < d_x[0] and source["box_x"][1] > d_x[1])
    ):
        if (
            d_y[0] <= source["box_y"][0] <= d_y[1]
            or d_y[0] <= source["box_y"][1] <= d_y[1]
            or (source["box_y"][0] < d_y[0] and source["box_y"][1] > d_y[1])
        ):
            if (
                d_z[0] <= source["box_z"][0] <= d_z[1]
                or d_z[0] <= source["box_z"][1] <= d_z[1]
                or (source["box_z"][0] < d_z[0] and source["box_z"][1] > d_z[1])
            ):
                return True
            else:
                return False
        else:
            return False
    else:
        return False


# =============================================================================
# Compute domain load
# =============================================================================


@njit
def domain_work(mcdc, domain, N):
    domain_mesh = mcdc["technique"]["dd_mesh"]

    d_Nx = domain_mesh["x"].size - 1
    d_Ny = domain_mesh["y"].size - 1
    d_Nz = domain_mesh["z"].size - 1
    work_start = 0
    for d_idx in range(domain):
        d_iz = int(d_idx / (d_Nx * d_Ny))
        d_iy = int((d_idx - d_Nx * d_Ny * d_iz) / d_Nx)
        d_ix = int(d_idx - d_Nx * d_Ny * d_iz - d_Nx * d_iy)

        d_x = [domain_mesh["x"][d_ix], domain_mesh["x"][d_ix + 1]]
        d_y = [domain_mesh["y"][d_iy], domain_mesh["y"][d_iy + 1]]
        d_z = [domain_mesh["z"][d_iz], domain_mesh["z"][d_iz + 1]]
        # Compute volumes of sources and numbers of particles

        Psum = 0

        Nm = 0
        num_source = 0
        for source in mcdc["sources"]:
            Psum += source["prob"]
            num_source += 1
        Vi = np.zeros(num_source)
        Vim = np.zeros(num_source)
        Ni = np.zeros(num_source)
        i = 0
        for source in mcdc["sources"]:
            Ni[i] = N * source["prob"] / Psum
            Vi[i] = 1
            Vim[i] = 1
            if source["box"] == True:
                xV = source["box_x"][1] - source["box_x"][0]
                if xV != 0:
                    Vi[i] *= xV
                    Vim[i] *= min(source["box_x"][1], d_x[1]) - max(
                        source["box_x"][0], d_x[0]
                    )
                yV = source["box_y"][1] - source["box_y"][0]
                if yV != 0:
                    Vi[i] *= yV
                    Vim[i] *= min(source["box_y"][1], d_y[1]) - max(
                        source["box_y"][0], d_y[0]
                    )
                zV = source["box_z"][1] - source["box_z"][0]
                if zV != 0:
                    Vi[i] *= zV
                    Vim[i] *= min(source["box_z"][1], d_z[1]) - max(
                        source["box_z"][0], d_z[0]
                    )
            if not source_in_domain(source, domain_mesh, d_idx):
                Vim[i] = 0
            i += 1
        for source in range(num_source):
            Nm += Ni[source] * Vim[source] / Vi[source]
        work_start += Nm
    d_idx = domain
    d_iz = int(mcdc["dd_idx"] / (d_Nx * d_Ny))
    d_iy = int((mcdc["dd_idx"] - d_Nx * d_Ny * d_iz) / d_Nx)
    d_ix = int(mcdc["dd_idx"] - d_Nx * d_Ny * d_iz - d_Nx * d_iy)

    d_x = [domain_mesh["x"][d_ix], domain_mesh["x"][d_ix + 1]]
    d_y = [domain_mesh["y"][d_iy], domain_mesh["y"][d_iy + 1]]
    d_z = [domain_mesh["z"][d_iz], domain_mesh["z"][d_iz + 1]]
    # Compute volumes of sources and numbers of particles
    num_source = len(mcdc["sources"])
    Vi = np.zeros(num_source)
    Vim = np.zeros(num_source)
    Ni = np.zeros(num_source)
    Psum = 0

    Nm = 0
    for source in mcdc["sources"]:
        Psum += source["prob"]
    i = 0
    for source in mcdc["sources"]:
        Ni[i] = N * source["prob"] / Psum
        Vi[i] = 1
        Vim[i] = 1

        if source["box"] == True:
            xV = source["box_x"][1] - source["box_x"][0]
            if xV != 0:
                Vi[i] *= xV
                Vim[i] *= min(source["box_x"][1], d_x[1]) - max(
                    source["box_x"][0], d_x[0]
                )
            yV = source["box_y"][1] - source["box_y"][0]
            if yV != 0:
                Vi[i] *= yV
                Vim[i] *= min(source["box_y"][1], d_y[1]) - max(
                    source["box_y"][0], d_y[0]
                )
            zV = source["box_z"][1] - source["box_z"][0]
            if zV != 0:
                Vi[i] *= zV
                Vim[i] *= min(source["box_z"][1], d_z[1]) - max(
                    source["box_z"][0], d_z[0]
                )
        i += 1
    for source in range(num_source):
        Nm += Ni[source] * Vim[source] / Vi[source]
    Nm /= mcdc["technique"]["dd_work_ratio"][domain]
    rank = mcdc["mpi_rank"]
    if mcdc["technique"]["dd_work_ratio"][domain] > 1:
        work_start += Nm * (rank - np.sum(mcdc["technique"]["dd_work_ratio"][0:d_idx]))
    total_v = 0
    for source in range(len(mcdc["sources"])):
        total_v += Vim[source]
    i = 0
    for source in mcdc["sources"]:
        if total_v != 0:
            source["prob"] *= 2 * Vim[i] / total_v
        i += 1
    return (int(Nm), int(work_start))


# =============================================================================
# Source particle in domain only
# =============================================================================


@njit()
def source_particle_dd(seed, mcdc):
    domain_mesh = mcdc["technique"]["dd_mesh"]
    d_idx = mcdc["dd_idx"]

    d_Nx = domain_mesh["x"].size - 1
    d_Ny = domain_mesh["y"].size - 1
    d_Nz = domain_mesh["z"].size - 1

    d_iz = int(mcdc["dd_idx"] / (d_Nx * d_Ny))
    d_iy = int((mcdc["dd_idx"] - d_Nx * d_Ny * d_iz) / d_Nx)
    d_ix = int(mcdc["dd_idx"] - d_Nx * d_Ny * d_iz - d_Nx * d_iy)

    d_x = [domain_mesh["x"][d_ix], domain_mesh["x"][d_ix + 1]]
    d_y = [domain_mesh["y"][d_iy], domain_mesh["y"][d_iy + 1]]
    d_z = [domain_mesh["z"][d_iz], domain_mesh["z"][d_iz + 1]]

    P_arr = np.zeros(1, dtype=type_.particle_record)
    P = P_arr[0]

    P["rng_seed"] = seed
    # Sample source
    xi = rng(P_arr)
    tot = 0.0
    for source in mcdc["sources"]:
        if source_in_domain(source, domain_mesh, d_idx):
            tot += source["prob"]
            if tot >= xi:
                break

    # Position
    if source["box"]:
        x = sample_uniform(
            max(source["box_x"][0], d_x[0]), min(source["box_x"][1], d_x[1]), P
        )
        y = sample_uniform(
            max(source["box_y"][0], d_y[0]), min(source["box_y"][1], d_y[1]), P
        )
        z = sample_uniform(
            max(source["box_z"][0], d_z[0]), min(source["box_z"][1], d_z[1]), P
        )

    else:
        x = source["x"]
        y = source["y"]
        z = source["z"]

    # Direction
    if source["isotropic"]:
        ux, uy, uz = sample_isotropic_direction(P_arr)
    elif source["white"]:
        ux, uy, uz = sample_white_direction(
            source["white_x"], source["white_y"], source["white_z"], P
        )
    else:
        ux = source["ux"]
        uy = source["uy"]
        uz = source["uz"]

    # Energy and time
    g = sample_discrete(source["group"], P_arr)
    t = sample_uniform(source["time"][0], source["time"][1], P_arr)

    # Make and return particle
    P["x"] = x
    P["y"] = y
    P["z"] = z
    P["t"] = t
    P["ux"] = ux
    P["uy"] = uy
    P["uz"] = uz
    P["g"] = g
    P["w"] = 1
    return P


@njit
def distribute_work_dd(N, mcdc, precursor=False):
    # Total # of work
    work_size_total = N

    if not mcdc["technique"]["dd_repro"]:
        work_size, work_start = domain_work(mcdc, mcdc["dd_idx"], N)
    else:
        work_start = 0
        work_size = work_size_total

    if not precursor:
        mcdc["mpi_work_start"] = work_start
        mcdc["mpi_work_size"] = work_size
        mcdc["mpi_work_size_total"] = work_size_total
    else:
        mcdc["mpi_work_start_precursor"] = work_start
        mcdc["mpi_work_size_precursor"] = work_size
        mcdc["mpi_work_size_total_precursor"] = work_size_total


# =============================================================================
# Random sampling
# =============================================================================


@njit
def sample_isotropic_direction(P_arr):
    P = P_arr[0]
    # Sample polar cosine and azimuthal angle uniformly
    mu = 2.0 * rng(P_arr) - 1.0
    azi = 2.0 * PI * rng(P_arr)

    # Convert to Cartesian coordinates
    c = (1.0 - mu**2) ** 0.5
    y = math.cos(azi) * c
    z = math.sin(azi) * c
    x = mu
    return x, y, z


@njit
def sample_white_direction(nx, ny, nz, P_arr):
    P = P_arr[0]
    # Sample polar cosine
    mu = math.sqrt(rng(P_arr))

    # Sample azimuthal direction
    azi = 2.0 * PI * rng(P_arr)
    cos_azi = math.cos(azi)
    sin_azi = math.sin(azi)
    Ac = (1.0 - mu**2) ** 0.5

    if nz != 1.0:
        B = (1.0 - nz**2) ** 0.5
        C = Ac / B

        x = nx * mu + (nx * nz * cos_azi - ny * sin_azi) * C
        y = ny * mu + (ny * nz * cos_azi + nx * sin_azi) * C
        z = nz * mu - cos_azi * Ac * B

    # If dir = 0i + 0j + k, interchange z and y in the formula
    else:
        B = (1.0 - ny**2) ** 0.5
        C = Ac / B

        x = nx * mu + (nx * ny * cos_azi - nz * sin_azi) * C
        z = nz * mu + (nz * ny * cos_azi + nx * sin_azi) * C
        y = ny * mu - cos_azi * Ac * B
    return x, y, z


@njit
def sample_uniform(a, b, P_arr):
    P = P_arr[0]
    return a + rng(P_arr) * (b - a)


# TODO: use cummulative density function and binary search
@njit
def sample_discrete(group, P_arr):
    P = P_arr[0]
    tot = 0.0
    xi = rng(P_arr)
    for i in range(group.shape[0]):
        tot += group[i]
        if tot > xi:
            return i


@njit
def sample_piecewise_linear(cdf, P_arr):
    P = P_arr[0]
    xi = rng(P_arr)

    # Get bin
    idx = binary_search(xi, cdf[1])

    # Linear interpolation
    x1 = cdf[1, idx]
    x2 = cdf[1, idx + 1]
    y1 = cdf[0, idx]
    y2 = cdf[0, idx + 1]
    return y1 + (xi - x1) * (y2 - y1) / (x2 - x1)


# =============================================================================
# Random number generator
#   LCG with hash seed-split
# =============================================================================


@njit
def wrapping_mul(a, b):
    return a * b


@njit
def wrapping_add(a, b):
    return a + b


def wrapping_mul_python(a, b):
    a = uint64(a)
    b = uint64(b)
    with np.errstate(all="ignore"):
        return a * b


def wrapping_add_python(a, b):
    a = uint64(a)
    b = uint64(b)
    with np.errstate(all="ignore"):
        return a + b


def adapt_rng(object_mode=False):
    global wrapping_add, wrapping_mul
    if object_mode:
        wrapping_add = wrapping_add_python
        wrapping_mul = wrapping_mul_python


@njit
def split_seed(key, seed):
    """murmur_hash64a"""
    multiplier = uint64(0xC6A4A7935BD1E995)
    length = uint64(8)
    rotator = uint64(47)
    key = uint64(key)
    seed = uint64(seed)

    hash_value = uint64(seed) ^ wrapping_mul(length, multiplier)

    key = wrapping_mul(key, multiplier)
    key ^= key >> rotator
    key = wrapping_mul(key, multiplier)
    hash_value ^= key
    hash_value = wrapping_mul(hash_value, multiplier)

    hash_value ^= hash_value >> rotator
    hash_value = wrapping_mul(hash_value, multiplier)
    hash_value ^= hash_value >> rotator
    return hash_value


@njit
def rng_(seed):
    seed = uint64(seed)
    return wrapping_add(wrapping_mul(RNG_G, seed), RNG_C) & RNG_MOD_MASK


@njit
def rng(state_arr):
    state = state_arr[0]
    state["rng_seed"] = rng_(state["rng_seed"])
    return state["rng_seed"] / RNG_MOD


@njit
def rng_from_seed(seed):
    return rng_(seed) / RNG_MOD


@njit
def rng_array(seed, shape, size):
    xi = np.zeros(size)
    for i in range(size):
        xi_seed = split_seed(i, seed)
        xi[i] = rng_from_seed(xi_seed)
    xi = xi.reshape(shape)
    return xi


# =============================================================================
# Particle source operations
# =============================================================================


@njit
def source_particle(P_rec_arr, seed, mcdc):
    P_rec = P_rec_arr[0]
    P_rec["rng_seed"] = seed

    # Sample source
    xi = rng(P_rec_arr)
    tot = 0.0
    for source in mcdc["sources"]:
        tot += source["prob"]
        if tot >= xi:
            break

    # Position
    if source["box"]:
        x = sample_uniform(source["box_x"][0], source["box_x"][1], P_rec_arr)
        y = sample_uniform(source["box_y"][0], source["box_y"][1], P_rec_arr)
        z = sample_uniform(source["box_z"][0], source["box_z"][1], P_rec_arr)
    else:
        x = source["x"]
        y = source["y"]
        z = source["z"]

    # Direction
    if source["isotropic"]:
        ux, uy, uz = sample_isotropic_direction(P_rec_arr)
    elif source["white"]:
        ux, uy, uz = sample_white_direction(
            source["white_x"], source["white_y"], source["white_z"], P_rec_arr
        )
    else:
        ux = source["ux"]
        uy = source["uy"]
        uz = source["uz"]

    # Energy and time
    if mcdc["setting"]["mode_MG"]:
        g = sample_discrete(source["group"], P_rec_arr)
        E = 0.0
    else:
        g = 0
        E = sample_piecewise_linear(source["energy"], P_rec_arr)

    # Time
    t = sample_uniform(source["time"][0], source["time"][1], P_rec_arr)

    # Make and return particle
    P_rec["x"] = x
    P_rec["y"] = y
    P_rec["z"] = z
    P_rec["t"] = t
    P_rec["ux"] = ux
    P_rec["uy"] = uy
    P_rec["uz"] = uz
    P_rec["g"] = g
    P_rec["E"] = E
    P_rec["w"] = 1.0


# =============================================================================
# Particle bank operations
# =============================================================================


@njit
def get_bank_size(bank):
    return bank["size"][0]


@njit
def set_bank_size(bank, value):
    bank["size"][0] = value


@njit
def add_bank_size(bank, value):
    return adapt.global_add(bank["size"], 0, value)


@for_cpu()
def full_bank_print(bank):
    with objmode():
        print_error("Particle %s bank is full." % bank["tag"])


@for_gpu()
def full_bank_print(bank):
    pass


@njit
def add_particle(P_arr, bank):
    P = P_arr[0]

    idx = add_bank_size(bank, 1)

    # Check if bank is full
    if idx >= bank["particles"].shape[0]:
        full_bank_print(bank)

    # Set particle
    copy_recordlike(bank["particles"][idx : idx + 1], P_arr)


@njit
def get_particle(P_arr, bank, mcdc):
    P = P_arr[0]

    idx = add_bank_size(bank, -1) - 1

    # Check if bank is empty
    if idx < 0:
        return False
        # with objmode():
        #    print_error("Particle %s bank is empty." % bank["tag"])

    # Set attribute
    P_rec = bank["particles"][idx]
    P["x"] = P_rec["x"]
    P["y"] = P_rec["y"]
    P["z"] = P_rec["z"]
    P["t"] = P_rec["t"]
    P["ux"] = P_rec["ux"]
    P["uy"] = P_rec["uy"]
    P["uz"] = P_rec["uz"]
    P["g"] = P_rec["g"]
    P["E"] = P_rec["E"]
    P["w"] = P_rec["w"]
    P["rng_seed"] = P_rec["rng_seed"]

    if mcdc["technique"]["iQMC"]:
        P["iqmc"]["w"] = P_rec["iqmc"]["w"]

    P["alive"] = True

    # Set default IDs and event
    P["material_ID"] = -1
    P["cell_ID"] = -1
    P["surface_ID"] = -1
    P["event"] = -1
    return True


@njit
def manage_particle_banks(seed, mcdc):
    # Record time
    if mcdc["mpi_master"]:
        with objmode(time_start="float64"):
            time_start = MPI.Wtime()

    if mcdc["setting"]["mode_eigenvalue"]:
        # Normalize weight
        normalize_weight(mcdc["bank_census"], mcdc["setting"]["N_particle"])

    # Population control
    if mcdc["technique"]["population_control"]:
        population_control(seed, mcdc)
    else:
        # Swap census and source bank
        size = get_bank_size(mcdc["bank_census"])
        set_bank_size(mcdc["bank_source"], size)
        mcdc["bank_source"]["particles"][:size] = mcdc["bank_census"]["particles"][
            :size
        ]

    # MPI rebalance
    if not mcdc["technique"]["domain_decomposition"]:
        bank_rebalance(mcdc)

    # Zero out census bank
    set_bank_size(mcdc["bank_census"], 0)

    # Manage IC bank
    if mcdc["technique"]["IC_generator"] and mcdc["cycle_active"]:
        manage_IC_bank(mcdc)

    # Accumulate time
    if mcdc["mpi_master"]:
        with objmode(time_end="float64"):
            time_end = MPI.Wtime()
        mcdc["runtime_bank_management"] += time_end - time_start


@njit
def manage_IC_bank(mcdc):
    # Buffer bank
    buff_n = np.zeros(
        mcdc["technique"]["IC_bank_neutron_local"]["particles"].shape[0],
        dtype=type_.particle_record,
    )
    buff_p = np.zeros(
        mcdc["technique"]["IC_bank_precursor_local"]["precursors"].shape[0],
        dtype=type_.precursor,
    )

    with objmode(Nn="int64", Np="int64"):
        # Create MPI-supported numpy object
        Nn = get_bank_size(mcdc["technique"]["IC_bank_neutron_local"])
        Np = get_bank_size(mcdc["technique"]["IC_bank_precursor_local"])

        neutrons = MPI.COMM_WORLD.gather(
            mcdc["technique"]["IC_bank_neutron_local"]["particles"][:Nn]
        )
        precursors = MPI.COMM_WORLD.gather(
            mcdc["technique"]["IC_bank_precursor_local"]["precursors"][:Np]
        )

        if mcdc["mpi_master"]:
            neutrons = np.concatenate(neutrons[:])
            precursors = np.concatenate(precursors[:])

            # Set output buffer
            Nn = neutrons.shape[0]
            Np = precursors.shape[0]
            for i in range(Nn):
                buff_n[i] = neutrons[i]
            for i in range(Np):
                buff_p[i] = precursors[i]

    # Set global bank from buffer
    if mcdc["mpi_master"]:
        start_n = add_bank_size(mcdc["technique"]["IC_bank_neutron"], Nn)
        start_p = add_bank_size(mcdc["technique"]["IC_bank_precursor"], Np)
        for i in range(Nn):
            mcdc["technique"]["IC_bank_neutron"]["particles"][start_n + i] = buff_n[i]
        for i in range(Np):
            mcdc["technique"]["IC_bank_precursor"]["precursors"][start_p + i] = buff_p[
                i
            ]

    # Reset local banks
    set_bank_size(mcdc["technique"]["IC_bank_neutron_local"], 0)
    set_bank_size(mcdc["technique"]["IC_bank_precursor_local"], 0)


@njit
def bank_scanning(bank, mcdc):
    N_local = get_bank_size(bank)

    # Starting index
    buff = np.zeros(1, dtype=np.int64)
    with objmode():
        MPI.COMM_WORLD.Exscan(np.array([N_local]), buff, MPI.SUM)
    idx_start = buff[0]

    # Global size
    buff[0] += N_local
    with objmode():
        MPI.COMM_WORLD.Bcast(buff, mcdc["mpi_size"] - 1)
    N_global = buff[0]

    return idx_start, N_local, N_global


@njit
def bank_scanning_weight(bank, mcdc):
    # Local weight CDF
    N_local = get_bank_size(bank)
    w_cdf = np.zeros(N_local + 1)
    for i in range(N_local):
        w_cdf[i + 1] = w_cdf[i] + bank["particles"][i]["w"]
    W_local = w_cdf[-1]

    # Starting weight
    buff = np.zeros(1, dtype=np.float64)
    with objmode():
        MPI.COMM_WORLD.Exscan(np.array([W_local]), buff, MPI.SUM)
    w_start = buff[0]
    w_cdf += w_start

    # Global weight
    buff[0] = w_cdf[-1]
    with objmode():
        MPI.COMM_WORLD.Bcast(buff, mcdc["mpi_size"] - 1)
    W_global = buff[0]

    return w_start, w_cdf, W_global


@njit
def bank_scanning_DNP(bank, mcdc):
    N_DNP_local = get_bank_size(bank)

    # Get sum of ceil-ed local DNP weights
    N_local = 0
    for i in range(N_DNP_local):
        DNP = bank["precursors"][i]
        N_local += math.ceil(DNP["w"])

    # Starting index
    buff = np.zeros(1, dtype=np.int64)
    with objmode():
        MPI.COMM_WORLD.Exscan(np.array([N_local]), buff, MPI.SUM)
    idx_start = buff[0]

    # Global size
    buff[0] += N_local
    with objmode():
        MPI.COMM_WORLD.Bcast(buff, mcdc["mpi_size"] - 1)
    N_global = buff[0]

    return idx_start, N_local, N_global


@njit
def normalize_weight(bank, norm):
    # Get total weight
    W = total_weight(bank)

    # Normalize weight
    for P in bank["particles"]:
        P["w"] *= norm / W


@njit
def total_weight(bank):
    # Local total weight
    W_local = np.zeros(1)
    for i in range(get_bank_size(bank)):
        W_local[0] += bank["particles"][i]["w"]

    # MPI Allreduce
    buff = np.zeros(1, np.float64)
    with objmode():
        MPI.COMM_WORLD.Allreduce(W_local, buff, MPI.SUM)
    return buff[0]


@njit
def allreduce(value):
    total = np.zeros(1, np.float64)
    with objmode():
        MPI.COMM_WORLD.Allreduce(np.array([value], np.float64), total, MPI.SUM)
    return total[0]


@njit
def allreduce_array(array):
    buff = np.zeros_like(array)
    with objmode():
        MPI.COMM_WORLD.Allreduce(np.array(array), buff, op=MPI.SUM)
    array[:] = buff


@njit
def bank_rebalance(mcdc):
    # Scan the bank
    idx_start, N_local, N = bank_scanning(mcdc["bank_source"], mcdc)
    idx_end = idx_start + N_local

    distribute_work(N, mcdc)

    # Rebalance not needed if there is only one rank
    if mcdc["mpi_size"] <= 1:
        return

    # Some constants
    work_start = mcdc["mpi_work_start"]
    work_end = work_start + mcdc["mpi_work_size"]
    left = mcdc["mpi_rank"] - 1
    right = mcdc["mpi_rank"] + 1

    # Need more or less?
    more_left = idx_start < work_start
    less_left = idx_start > work_start
    more_right = idx_end > work_end
    less_right = idx_end < work_end

    # Offside?
    offside_left = idx_end <= work_start
    offside_right = idx_start >= work_end

    # MPI nearest-neighbor send/receive
    buff = np.zeros(
        mcdc["bank_source"]["particles"].shape[0], dtype=type_.particle_record
    )

    with objmode(size="int64"):
        # Create MPI-supported numpy object
        size = get_bank_size(mcdc["bank_source"])
        bank = np.array(mcdc["bank_source"]["particles"][:size])

        # If offside, need to receive first
        if offside_left:
            # Receive from right
            bank = np.append(bank, MPI.COMM_WORLD.recv(source=right))
            less_right = False
        if offside_right:
            # Receive from left
            bank = np.insert(bank, 0, MPI.COMM_WORLD.recv(source=left))
            less_left = False

        # Send
        if more_left:
            n = work_start - idx_start
            request_left = MPI.COMM_WORLD.isend(bank[:n], dest=left)
            bank = bank[n:]
        if more_right:
            n = idx_end - work_end
            request_right = MPI.COMM_WORLD.isend(bank[-n:], dest=right)
            bank = bank[:-n]

        # Receive
        if less_left:
            bank = np.insert(bank, 0, MPI.COMM_WORLD.recv(source=left))
        if less_right:
            bank = np.append(bank, MPI.COMM_WORLD.recv(source=right))

        # Wait until sent massage is received
        if more_left:
            request_left.Wait()
        if more_right:
            request_right.Wait()

        # Set output buffer
        size = bank.shape[0]
        for i in range(size):
            buff[i] = bank[i]

    # Set source bank from buffer
    set_bank_size(mcdc["bank_source"], size)
    for i in range(size):
        mcdc["bank_source"]["particles"][i] = buff[i]


@njit
def distribute_work(N, mcdc, precursor=False):
    size = mcdc["mpi_size"]
    rank = mcdc["mpi_rank"]

    # Total # of work
    work_size_total = N

    # Evenly distribute work
    work_size = math.floor(N / size)

    # Starting index (based on even distribution)
    work_start = work_size * rank

    # Count reminder
    rem = N % size

    # Assign reminder and update starting index
    if rank < rem:
        work_size += 1
        work_start += rank
    else:
        work_start += rem

    if not precursor:
        mcdc["mpi_work_start"] = work_start
        mcdc["mpi_work_size"] = work_size
        mcdc["mpi_work_size_total"] = work_size_total
    else:
        mcdc["mpi_work_start_precursor"] = work_start
        mcdc["mpi_work_size_precursor"] = work_size
        mcdc["mpi_work_size_total_precursor"] = work_size_total


# =============================================================================
# IC generator
# =============================================================================


@for_cpu()
def pn_over_one():
    with objmode():
        print_error("Pn > 1.0.")


@for_gpu()
def pn_over_one():
    pass


@for_cpu()
def pp_over_one():
    with objmode():
        print_error("Pp > 1.0.")


@for_gpu()
def pp_over_one():
    pass


@njit
def bank_IC(P_arr, prog):
    P = P_arr[0]

    mcdc = adapt.mcdc_global(prog)

    # TODO: Consider multi-nuclide material
    material = mcdc["nuclides"][P["material_ID"]]

    # =========================================================================
    # Neutron
    # =========================================================================

    # Neutron weight
    g = P["g"]
    SigmaT = material["total"][g]
    weight = P["w"]
    flux = weight / SigmaT
    v = material["speed"][g]
    wn = flux / v

    # Neutron target weight
    Nn = mcdc["technique"]["IC_N_neutron"]
    tally_n = mcdc["technique"]["IC_neutron_density"]
    N_cycle = mcdc["setting"]["N_active"]
    wn_prime = tally_n * N_cycle / Nn

    # Sampling probability
    Pn = wn / wn_prime

    # TODO: Splitting for Pn > 1.0
    if Pn > 1.0:
        pn_over_one()

    # Sample particle
    if rng(P_arr) < Pn:
        P_new_arr = adapt.local_array(1, type_.particle)
        P_new = P_new_arr[0]
        split_as_record(P_new_arr, P_arr)
        P_new["w"] = 1.0
        P_new["t"] = 0.0
        adapt.add_IC(P_new_arr, prog)

        # Accumulate fission
        SigmaF = material["fission"][g]
        # mcdc["technique"]["IC_fission_score"][0] += v * SigmaF
        adapt.global_add(mcdc["technique"]["IC_fission_score"], 0, v * SigmaF)

    # =========================================================================
    # Precursor
    # =========================================================================

    # Sample precursor?
    Np = mcdc["technique"]["IC_N_precursor"]
    if Np == 0:
        return

    # Precursor weight
    J = material["J"]
    nu_d = material["nu_d"][g]
    SigmaF = material["fission"][g]
    decay = material["decay"]
    total = 0.0
    for j in range(J):
        total += nu_d[j] / decay[j]
    wp = flux * total * SigmaF / mcdc["k_eff"]

    # Material has no precursor
    if total == 0.0:
        return

    # Precursor target weight
    tally_C = mcdc["technique"]["IC_precursor_density"]
    wp_prime = tally_C * N_cycle / Np

    # Sampling probability
    Pp = wp / wp_prime

    # TODO: Splitting for Pp > 1.0
    if Pp > 1.0:
        pp_over_one()

    # Sample precursor
    if rng(P_arr) < Pp:
        idx = add_bank_size(mcdc["technique"]["IC_bank_precursor_local"], 1)
        precursor = mcdc["technique"]["IC_bank_precursor_local"]["precursors"][idx]
        precursor["x"] = P["x"]
        precursor["y"] = P["y"]
        precursor["z"] = P["z"]
        precursor["w"] = wp_prime / wn_prime

        # Sample group
        xi = rng(P_arr) * total
        total = 0.0
        for j in range(J):
            total += nu_d[j] / decay[j]
            if total > xi:
                break
        precursor["g"] = j

        # Set inducing neutron group
        precursor["n_g"] = g


# =============================================================================
# Population control techniques
# =============================================================================
# TODO: Make it a stand-alone function that takes (bank_init, bank_final, M).
#       The challenge is in the use of type-dependent copy_record which is
#       required due to pure-Python behavior of taking things by reference.


@njit
def population_control(seed, mcdc):
    if mcdc["technique"]["pct"] == PCT_COMBING:
        pct_combing(seed, mcdc)
    elif mcdc["technique"]["pct"] == PCT_COMBING_WEIGHT:
        pct_combing_weight(seed, mcdc)
    elif mcdc["technique"]["pct"] == PCT_SPLITTING_ROULETTE:
        pct_splitting_roulette(seed, mcdc)
    elif mcdc["technique"]["pct"] == PCT_SPLITTING_ROULETTE_WEIGHT:
        pct_splitting_roulette_weight(seed, mcdc)


@njit
def pct_combing(seed, mcdc):
    bank_census = mcdc["bank_census"]
    M = mcdc["setting"]["N_particle"]
    bank_source = mcdc["bank_source"]

    # Scan the bank
    idx_start, N_local, N = bank_scanning(bank_census, mcdc)
    idx_end = idx_start + N_local

    # Teeth distance
    td = N / M

    # Update population control factor
    mcdc["technique"]["pc_factor"] *= td

    xi = rng_from_seed(seed)
    offset = xi * td

    # First hiting tooth
    tooth_start = math.ceil((idx_start - offset) / td)

    # Last hiting tooth
    tooth_end = math.floor((idx_end - offset) / td) + 1

    P_rec_arr = adapt.local_array(1, type_.particle_record)
    P_rec = P_rec_arr[0]

    # Locally sample particles from census bank
    set_bank_size(bank_source, 0)
    for i in range(tooth_start, tooth_end):
        tooth = i * td + offset
        idx = math.floor(tooth) - idx_start
        split_as_record(P_rec_arr, bank_census["particles"][idx : idx + 1])
        # Set weight
        P_rec["w"] *= td
        adapt.add_source(P_rec_arr, mcdc)


@njit
def pct_combing_weight(seed, mcdc):
    bank_census = mcdc["bank_census"]
    M = mcdc["setting"]["N_particle"]
    bank_source = mcdc["bank_source"]

    # Scan the bank based on weight
    w_start, w_cdf, W = bank_scanning_weight(bank_census, mcdc)
    w_end = w_cdf[-1]

    # Teeth distance
    td = W / M

    # Update population control factor
    mcdc["technique"]["pc_factor"] *= td  # This may be incorrect

    # Tooth offset
    xi = rng_from_seed(seed)
    offset = xi * td

    # First hiting tooth
    tooth_start = math.ceil((w_start - offset) / td)

    # Last hiting tooth
    tooth_end = math.floor((w_end - offset) / td) + 1

    P_rec_arr = adapt.local_array(1, type_.particle_record)
    P_rec = P_rec_arr[0]

    # Locally sample particles from census bank
    set_bank_size(bank_source, 0)
    idx = 0
    for i in range(tooth_start, tooth_end):
        tooth = i * td + offset
        idx += binary_search(tooth, w_cdf[idx:])
        split_as_record(P_rec_arr, bank_census["particles"][idx : idx + 1])
        # Set weight
        P_rec["w"] = td
        adapt.add_source(P_rec_arr, mcdc)


@njit
def pct_splitting_roulette(seed, mcdc):
    bank_census = mcdc["bank_census"]
    M = mcdc["setting"]["N_particle"]
    bank_source = mcdc["bank_source"]

    # Scan the bank
    idx_start, N_local, N = bank_scanning(bank_census, mcdc)
    idx_end = idx_start + N_local

    # Weight scaling
    ws = float(N) / float(M)

    # Splitting Number
    sn = 1.0 / ws

    # Update population control factor
    mcdc["technique"]["pc_factor"] *= ws

    P_rec_arr = adapt.local_array(1, type_.particle_record)
    P_rec = P_rec_arr[0]

    # Perform split-roulette to all particles in local bank
    set_bank_size(bank_source, 0)
    for idx in range(N_local):
        # Weight of the surviving particles
        w = bank_census["particles"][idx]["w"]
        w_survive = w * ws

        # Determine number of guaranteed splits
        N_split = math.floor(sn)

        # Survive the russian roulette?
        xi = rng(bank_census["particles"][idx : idx + 1])
        if xi < sn - N_split:
            N_split += 1

        # Split the particle
        for i in range(N_split):
            split_as_record(P_rec_arr, bank_census["particles"][idx : idx + 1])
            # Set weight
            P_rec["w"] = w_survive
            adapt.add_source(P_rec_arr, mcdc)


@njit
def pct_splitting_roulette_weight(seed, mcdc):
    bank_census = mcdc["bank_census"]
    M = mcdc["setting"]["N_particle"]
    bank_source = mcdc["bank_source"]

    # Scan the bank based on weight
    N_local = get_bank_size(bank_census)
    w_start, w_cdf, W = bank_scanning_weight(bank_census, mcdc)
    w_end = w_cdf[-1]

    # Weight of the surviving particles
    w_survive = W / M

    # Update population control factor
    mcdc["technique"]["pc_factor"] *= w_survive  # This may be incorrect

    P_rec_arr = adapt.local_array(1, type_.particle_record)
    P_rec = P_rec_arr[0]

    # Perform split-roulette to all particles in local bank
    set_bank_size(bank_source, 0)
    for idx in range(N_local):
        # Splitting number
        w = bank_census["particles"][idx]["w"]
        sn = w / w_survive

        # Determine number of guaranteed splits
        N_split = math.floor(sn)

        # Survive the russian roulette?
        xi = rng(bank_census["particles"][idx : idx + 1])
        if xi < sn - N_split:
            N_split += 1

        # Split the particle
        for i in range(N_split):
            split_as_record(P_rec_arr, bank_census["particles"][idx : idx + 1])
            # Set weight
            P_rec["w"] = w_survive
            adapt.add_source(P_rec_arr, mcdc)


# =============================================================================
# Particle operations
# =============================================================================


@njit
def move_particle(P_arr, distance, mcdc):
    P = P_arr[0]
    P["x"] += P["ux"] * distance
    P["y"] += P["uy"] * distance
    P["z"] += P["uz"] * distance
    P["t"] += distance / physics.get_speed(P_arr, mcdc)


@njit
def copy_recordlike(P_new_arr, P_rec_arr):
    P_new = P_new_arr[0]
    P_rec = P_rec_arr[0]
    P_new["x"] = P_rec["x"]
    P_new["y"] = P_rec["y"]
    P_new["z"] = P_rec["z"]
    P_new["t"] = P_rec["t"]
    P_new["ux"] = P_rec["ux"]
    P_new["uy"] = P_rec["uy"]
    P_new["uz"] = P_rec["uz"]
    P_new["g"] = P_rec["g"]
    P_new["E"] = P_rec["E"]
    P_new["w"] = P_rec["w"]
    P_new["rng_seed"] = P_rec["rng_seed"]
    P_new["iqmc"]["w"] = P_rec["iqmc"]["w"]


@njit
def copy_particle(P_new_arr, P_arr):
    P_new = P_new_arr[0]
    P = P_arr[0]
    P_new = P_new_arr[0]
    P_new["x"] = P["x"]
    P_new["y"] = P["y"]
    P_new["z"] = P["z"]
    P_new["t"] = P["t"]
    P_new["ux"] = P["ux"]
    P_new["uy"] = P["uy"]
    P_new["uz"] = P["uz"]
    P_new["g"] = P["g"]
    P_new["w"] = P["w"]
    P_new["alive"] = P["alive"]
    P_new["fresh"] = P["fresh"]
    P_new["material_ID"] = P["material_ID"]
    P_new["cell_ID"] = P["cell_ID"]
    P_new["surface_ID"] = P["surface_ID"]
    P_new["event"] = P["event"]
    P_new["rng_seed"] = P["rng_seed"]
    P_new["iqmc"]["w"] = P["iqmc"]["w"]


@njit
def recordlike_to_particle(P_new_arr, P_rec_arr):
    P_new = P_new_arr[0]
    P_rec = P_rec_arr[0]
    copy_recordlike(P_new_arr, P_rec_arr)
    P_new["fresh"] = True
    P_new["alive"] = True
    P_new["material_ID"] = -1
    P_new["cell_ID"] = -1
    P_new["surface_ID"] = -1
    P_new["event"] = -1


@njit
def split_as_record(P_new_rec_arr, P_rec_arr):
    P_rec = P_rec_arr[0]
    P_new_rec = P_new_rec_arr[0]
    copy_recordlike(P_new_rec_arr, P_rec_arr)
    P_new_rec["rng_seed"] = split_seed(P_rec["rng_seed"], SEED_SPLIT_PARTICLE)
    rng(P_rec_arr)


# =============================================================================
# Mesh operations
# =============================================================================


@njit
def mesh_get_angular_index(P_arr, mesh):
    P = P_arr[0]
    ux = P["ux"]
    uy = P["uy"]
    uz = P["uz"]

    P_mu = uz
    P_azi = math.acos(ux / math.sqrt(ux * ux + uy * uy))
    if uy < 0.0:
        P_azi *= -1

    mu = binary_search(P_mu, mesh["mu"])
    azi = binary_search(P_azi, mesh["azi"])
    return mu, azi


@njit
def mesh_get_energy_index(P_arr, mesh, mode_MG):
    P = P_arr[0]
    # Check if outside grid
    outside = False

    if mode_MG:
        return binary_search(P["g"], mesh["g"]), outside
    else:
        E = P["E"]
        if E < mesh["g"][0] or E > mesh["g"][-1]:
            outside = True
            return 0, outside
        return binary_search(P["E"], mesh["g"]), outside


# =============================================================================
# Tally operations
# =============================================================================


@njit
def score_mesh_tally(P_arr, distance, tally, data, mcdc):
    P = P_arr[0]
    tally_bin = data[TALLY]
    material = mcdc["materials"][P["material_ID"]]
    mesh = tally["filter"]
    stride = tally["stride"]

    # Particle 4D direction
    ux = P["ux"]
    uy = P["uy"]
    uz = P["uz"]
    ut = 1.0 / physics.get_speed(P_arr, mcdc)

    # Particle initial and final coordinate
    x = P["x"]
    y = P["y"]
    z = P["z"]
    t = P["t"]
    x_final = x + ux * distance
    y_final = y + uy * distance
    z_final = z + uz * distance
    t_final = t + ut * distance

    # Easily identified tally bin indices
    mu, azi = mesh_get_angular_index(P_arr, mesh)
    g, outside_energy = mesh_get_energy_index(P_arr, mesh, mcdc["setting"]["mode_MG"])

    # Get starting indices
    ix, iy, iz, it, outside = mesh_.structured.get_indices(P_arr, mesh)

    # Outside grid?
    if outside or outside_energy:
        return

    # The tally index
    idx = (
        stride["tally"]
        + mu * stride["mu"]
        + azi * stride["azi"]
        + g * stride["g"]
        + it * stride["t"]
        + ix * stride["x"]
        + iy * stride["y"]
        + iz * stride["z"]
    )

    # Sweep through the distance
    distance_swept = 0.0
    while distance_swept < distance:
        # Find distances to the mesh grids
        if ux == 0.0:
            dx = INF
        else:
            if ux > 0.0:
                x_next = min(mesh["x"][ix + 1], x_final)
            else:
                x_next = max(mesh["x"][ix], x_final)
            dx = (x_next - x) / ux
        if uy == 0.0:
            dy = INF
        else:
            if uy > 0.0:
                y_next = min(mesh["y"][iy + 1], y_final)
            else:
                y_next = max(mesh["y"][iy], y_final)
            dy = (y_next - y) / uy
        if uz == 0.0:
            dz = INF
        else:
            if uz > 0.0:
                z_next = min(mesh["z"][iz + 1], z_final)
            else:
                z_next = max(mesh["z"][iz], z_final)
            dz = (z_next - z) / uz
        dt = (min(mesh["t"][it + 1], t_final) - t) / ut

        # Get the grid crossed
        distance_scored = INF
        mesh_crossed = MESH_NONE
        if dx <= distance_scored:
            mesh_crossed = MESH_X
            distance_scored = dx
        if dy <= distance_scored:
            mesh_crossed = MESH_Y
            distance_scored = dy
        if dz <= distance_scored:
            mesh_crossed = MESH_Z
            distance_scored = dz
        if dt <= distance_scored:
            mesh_crossed = MESH_T
            distance_scored = dt

        # Score
        flux = distance_scored * P["w"]
        for i in range(tally["N_score"]):
            score_type = tally["scores"][i]
            if score_type == SCORE_FLUX:
                score = flux
            elif score_type == SCORE_DENSITY:
                score = flux * ut
            elif score_type == SCORE_TOTAL:
                SigmaT = get_MacroXS(XS_TOTAL, material, P_arr, mcdc)
                score = flux * SigmaT
            elif score_type == SCORE_FISSION:
                SigmaF = get_MacroXS(XS_FISSION, material, P_arr, mcdc)
                score = flux * SigmaF
            adapt.global_add(tally_bin, (TALLY_SCORE, idx + i), score)

        # Accumulate distance swept
        distance_swept += distance_scored

        # Move the 4D position
        x += distance_scored * ux
        y += distance_scored * uy
        z += distance_scored * uz
        t += distance_scored * ut

        # Increment index and check if out of bound
        if mesh_crossed == MESH_X:
            if ux > 0.0:
                ix += 1
                if ix == len(mesh["x"]) - 1:
                    break
                idx += stride["x"]
            else:
                ix -= 1
                if ix == -1:
                    break
                idx -= stride["x"]
        elif mesh_crossed == MESH_Y:
            if uy > 0.0:
                iy += 1
                if iy == len(mesh["y"]) - 1:
                    break
                idx += stride["y"]
            else:
                iy -= 1
                if iy == -1:
                    break
                idx -= stride["y"]
        elif mesh_crossed == MESH_Z:
            if uz > 0.0:
                iz += 1
                if iz == len(mesh["z"]) - 1:
                    break
                idx += stride["z"]
            else:
                iz -= 1
                if iz == -1:
                    break
                idx -= stride["z"]
        elif mesh_crossed == MESH_T:
            it += 1
            if it == len(mesh["t"]) - 1:
                break
            idx += stride["t"]


@njit
def score_surface_tally(P_arr, surface, tally, data, mcdc):
    # TODO: currently not supporting filters
    P = P_arr[0]

    tally_bin = data[TALLY]
    stride = tally["stride"]

    # The tally index
    idx = stride["tally"]

    # Flux
    mu = geometry.surface_normal_component(P_arr, surface)
    flux = P["w"] / abs(mu)

    # Score
    for i in range(tally["N_score"]):
        score_type = tally["scores"][i]
        if score_type == SCORE_FLUX:
            score = flux
        elif score_type == SCORE_NET_CURRENT:
            score = flux * mu
        adapt.global_add(tally_bin, (TALLY_SCORE, idx + i), score)


@njit
def dd_reduce(data, mcdc):
    tally_bin = data[TALLY]

    # find number of subdomains
    d_Nx = mcdc["technique"]["dd_mesh"]["x"].size - 1
    d_Ny = mcdc["technique"]["dd_mesh"]["y"].size - 1
    d_Nz = mcdc["technique"]["dd_mesh"]["z"].size - 1

    with objmode():
        # assign processors to their subdomain group
        i = 0
        for n in range(d_Nx * d_Ny * d_Nz):
            dd_group = []
            for r in range(int(mcdc["technique"]["dd_work_ratio"][n])):
                dd_group.append(i)
                i += 1
            # create MPI Comm group out of subdomain processors
            dd_group = MPI.COMM_WORLD.group.Incl(dd_group)
            dd_comm = MPI.COMM_WORLD.Create(dd_group)
            # MPI Reduce on subdomain processors
            buff = np.zeros_like(tally_bin[TALLY_SCORE])
            if MPI.COMM_NULL != dd_comm:
                dd_comm.Reduce(tally_bin[TALLY_SCORE], buff, MPI.SUM, 0)
<<<<<<< HEAD
            if mcdc["dd_idx"] == n:
                tally_bin[TALLY_SCORE][:] = buff
            # free comm group
            dd_group.Free()
            if MPI.COMM_NULL != dd_comm:
                dd_comm.Free()
=======
        if mcdc["dd_idx"] == n:
            tally_bin[TALLY_SCORE][:] = buff
        # free comm group
        dd_group.Free()
        if MPI.COMM_NULL != dd_comm:
            dd_comm.Free()
>>>>>>> 8c60903e


@njit
def tally_reduce(data, mcdc):
    tally_bin = data[TALLY]
    N_bin = tally_bin.shape[1]

    # Normalize
    N_particle = mcdc["setting"]["N_particle"]
    for i in range(N_bin):
        tally_bin[TALLY_SCORE][i] /= N_particle

    if not mcdc["technique"]["domain_decomposition"]:
        # MPI Reduce
        buff = np.zeros_like(tally_bin[TALLY_SCORE])
        with objmode():
            MPI.COMM_WORLD.Reduce(tally_bin[TALLY_SCORE], buff, MPI.SUM, 0)
        tally_bin[TALLY_SCORE][:] = buff

    else:
        # find number of subdomains
        N_dd = 1
        N_dd *= mcdc["technique"]["dd_mesh"]["x"].size - 1
        N_dd *= mcdc["technique"]["dd_mesh"]["y"].size - 1
        N_dd *= mcdc["technique"]["dd_mesh"]["z"].size - 1
        # DD Reduce if multiple processors per subdomain
        if N_dd != mcdc["mpi_size"]:
            dd_reduce(data, mcdc)


@njit
def tally_accumulate(data, mcdc):
    tally_bin = data[TALLY]
    N_bin = tally_bin.shape[1]

    for i in range(N_bin):
        # Accumulate score and square of score into sum and sum_sq
        score = tally_bin[TALLY_SCORE, i]
        tally_bin[TALLY_SUM, i] += score
        tally_bin[TALLY_SUM_SQ, i] += score * score

        # Reset score bin
        tally_bin[TALLY_SCORE, i] = 0.0


@njit
def dd_closeout(data, mcdc):
    tally_bin = data[TALLY]

    # find number of subdomains
    d_Nx = mcdc["technique"]["dd_mesh"]["x"].size - 1
    d_Ny = mcdc["technique"]["dd_mesh"]["y"].size - 1
    d_Nz = mcdc["technique"]["dd_mesh"]["z"].size - 1

    with objmode():
        # assign processors to their subdomain group
        i = 0
        for n in range(d_Nx * d_Ny * d_Nz):
            dd_ranks = []
            for r in range(int(mcdc["technique"]["dd_work_ratio"][n])):
                dd_ranks.append(i)
                i += 1
            # create MPI Comm group out of subdomain processors
            dd_group = MPI.COMM_WORLD.group.Incl(dd_ranks)
            dd_comm = MPI.COMM_WORLD.Create(dd_group)
            # MPI Reduce on subdomain processors
            buff = np.zeros_like(tally_bin[TALLY_SUM])
            buff_sq = np.zeros_like(tally_bin[TALLY_SUM_SQ])
            if MPI.COMM_NULL != dd_comm:
                dd_comm.Reduce(tally_bin[TALLY_SUM], buff, MPI.SUM, 0)
                dd_comm.Reduce(tally_bin[TALLY_SUM_SQ], buff_sq, MPI.SUM, 0)
<<<<<<< HEAD
            if mcdc["dd_idx"] == n:
                tally_bin[TALLY_SUM] = buff
                tally_bin[TALLY_SUM_SQ] = buff_sq * len(dd_ranks)

            # free comm group
            dd_group.Free()
            if MPI.COMM_NULL != dd_comm:
                dd_comm.Free()

=======
        if mcdc["dd_idx"] == n:
            tally_bin[TALLY_SUM] = buff
            tally_bin[TALLY_SUM_SQ] = buff_sq * len(dd_ranks)

        # free comm group
        dd_group.Free()
        if MPI.COMM_NULL != dd_comm:
            dd_comm.Free()
>>>>>>> 8c60903e


@njit
def tally_closeout(data, mcdc):
    tally = data[TALLY]
    N_history = mcdc["setting"]["N_particle"]

    if mcdc["setting"]["N_batch"] > 1:
        N_history = mcdc["setting"]["N_batch"]

    elif mcdc["setting"]["mode_eigenvalue"]:
        N_history = mcdc["setting"]["N_active"]

    elif not mcdc["technique"]["domain_decomposition"]:
        # MPI Reduce
        buff = np.zeros_like(tally[TALLY_SUM])
        buff_sq = np.zeros_like(tally[TALLY_SUM_SQ])
        with objmode():
            MPI.COMM_WORLD.Reduce(tally[TALLY_SUM], buff, MPI.SUM, 0)
            MPI.COMM_WORLD.Reduce(tally[TALLY_SUM_SQ], buff_sq, MPI.SUM, 0)
        tally[TALLY_SUM] = buff
        tally[TALLY_SUM_SQ] = buff_sq

    else:
        # find number of subdomains
        N_dd = 1
        N_dd *= mcdc["technique"]["dd_mesh"]["x"].size - 1
        N_dd *= mcdc["technique"]["dd_mesh"]["y"].size - 1
        N_dd *= mcdc["technique"]["dd_mesh"]["z"].size - 1
        # DD Reduce if multiple processors per subdomain
        if N_dd != mcdc["mpi_size"]:
            dd_closeout(data, mcdc)

    # Calculate and store statistics
    #   sum --> mean
    #   sum_sq --> standard deviation
    tally[TALLY_SUM] = tally[TALLY_SUM] / N_history
    tally[TALLY_SUM_SQ] = np.sqrt(
        (tally[TALLY_SUM_SQ] / N_history - np.square(tally[TALLY_SUM]))
        / (N_history - 1)
    )


# =============================================================================
# Eigenvalue tally operations
# =============================================================================


@njit
def eigenvalue_tally(P_arr, distance, mcdc):
    P = P_arr[0]
    material = mcdc["materials"][P["material_ID"]]
    flux = distance * P["w"]

    # Get nu-fission
    nuSigmaF = get_MacroXS(XS_NU_FISSION, material, P_arr, mcdc)

    # Fission production (needed even during inactive cycle)
    # mcdc["eigenvalue_tally_nuSigmaF"][0] += flux * nuSigmaF
    adapt.global_add(mcdc["eigenvalue_tally_nuSigmaF"], 0, flux * nuSigmaF)

    if mcdc["cycle_active"]:
        # Neutron density
        v = physics.get_speed(P_arr, mcdc)
        n_density = flux / v
        # mcdc["eigenvalue_tally_n"][0] += n_density
        adapt.global_add(mcdc["eigenvalue_tally_n"], 0, n_density)
        # Maximum neutron density
        if mcdc["n_max"] < n_density:
            mcdc["n_max"] = n_density

        # Precursor density
        J = material["J"]
        SigmaF = get_MacroXS(XS_FISSION, material, P_arr, mcdc)
        # Get the decay-wighted multiplicity
        total = 0.0
        if mcdc["setting"]["mode_MG"]:
            g = P["g"]
            for i in range(material["N_nuclide"]):
                ID_nuclide = material["nuclide_IDs"][i]
                nuclide = mcdc["nuclides"][ID_nuclide]
                for j in range(J):
                    nu_d = nuclide["nu_d"][g, j]
                    decay = nuclide["decay"][j]
                    total += nu_d / decay
        else:
            E = P["E"]
            for i in range(material["N_nuclide"]):
                ID_nuclide = material["nuclide_IDs"][i]
                nuclide = mcdc["nuclides"][ID_nuclide]
                for j in range(J):
                    nu_d = get_nu_group(NU_FISSION_DELAYED, nuclide, E, j)
                    decay = nuclide["ce_decay"][j]
                    total += nu_d / decay
        C_density = flux * total * SigmaF / mcdc["k_eff"]
        # mcdc["eigenvalue_tally_C"][0] += C_density
        adapt.global_add(mcdc["eigenvalue_tally_C"], 0, C_density)
        # Maximum precursor density
        if mcdc["C_max"] < C_density:
            mcdc["C_max"] = C_density


@njit
def eigenvalue_tally_closeout_history(mcdc):
    N_particle = mcdc["setting"]["N_particle"]

    idx_cycle = mcdc["idx_cycle"]

    # MPI Allreduce
    buff_nuSigmaF = np.zeros(1, np.float64)
    buff_n = np.zeros(1, np.float64)
    buff_nmax = np.zeros(1, np.float64)
    buff_C = np.zeros(1, np.float64)
    buff_Cmax = np.zeros(1, np.float64)
    buff_IC_fission = np.zeros(1, np.float64)
    with objmode():
        MPI.COMM_WORLD.Allreduce(
            np.array(mcdc["eigenvalue_tally_nuSigmaF"]), buff_nuSigmaF, MPI.SUM
        )
        if mcdc["cycle_active"]:
            MPI.COMM_WORLD.Allreduce(
                np.array(mcdc["eigenvalue_tally_n"]), buff_n, MPI.SUM
            )
            MPI.COMM_WORLD.Allreduce(np.array([mcdc["n_max"]]), buff_nmax, MPI.MAX)
            MPI.COMM_WORLD.Allreduce(
                np.array(mcdc["eigenvalue_tally_C"]), buff_C, MPI.SUM
            )
            MPI.COMM_WORLD.Allreduce(np.array([mcdc["C_max"]]), buff_Cmax, MPI.MAX)
            if mcdc["technique"]["IC_generator"]:
                MPI.COMM_WORLD.Allreduce(
                    np.array(mcdc["technique"]["IC_fission_score"]),
                    buff_IC_fission,
                    MPI.SUM,
                )

    # Update and store k_eff
    mcdc["k_eff"] = buff_nuSigmaF[0] / N_particle
    mcdc["k_cycle"][idx_cycle] = mcdc["k_eff"]

    # Normalize other eigenvalue/global tallies
    tally_n = buff_n[0] / N_particle
    tally_C = buff_C[0] / N_particle
    tally_IC_fission = buff_IC_fission[0]

    # Maximum densities
    mcdc["n_max"] = buff_nmax[0]
    mcdc["C_max"] = buff_Cmax[0]

    # Accumulate running average
    if mcdc["cycle_active"]:
        mcdc["k_avg"] += mcdc["k_eff"]
        mcdc["k_sdv"] += mcdc["k_eff"] * mcdc["k_eff"]
        mcdc["n_avg"] += tally_n
        mcdc["n_sdv"] += tally_n * tally_n
        mcdc["C_avg"] += tally_C
        mcdc["C_sdv"] += tally_C * tally_C

        N = 1 + mcdc["idx_cycle"] - mcdc["setting"]["N_inactive"]
        mcdc["k_avg_running"] = mcdc["k_avg"] / N
        if N == 1:
            mcdc["k_sdv_running"] = 0.0
        else:
            mcdc["k_sdv_running"] = math.sqrt(
                (mcdc["k_sdv"] / N - mcdc["k_avg_running"] ** 2) / (N - 1)
            )

        if mcdc["technique"]["IC_generator"]:
            mcdc["technique"]["IC_fission"] += tally_IC_fission

    # Reset accumulators
    mcdc["eigenvalue_tally_nuSigmaF"][0] = 0.0
    mcdc["eigenvalue_tally_n"][0] = 0.0
    mcdc["eigenvalue_tally_C"][0] = 0.0
    mcdc["technique"]["IC_fission_score"][0] = 0.0

    # =====================================================================
    # Gyration radius
    # =====================================================================

    if mcdc["setting"]["gyration_radius"]:
        # Center of mass
        N_local = get_bank_size(mcdc["bank_census"])
        total_local = np.zeros(4, np.float64)  # [x,y,z,W]
        total = np.zeros(4, np.float64)
        for i in range(N_local):
            P = mcdc["bank_census"]["particles"][i]
            total_local[0] += P["x"] * P["w"]
            total_local[1] += P["y"] * P["w"]
            total_local[2] += P["z"] * P["w"]
            total_local[3] += P["w"]
        # MPI Allreduce
        with objmode():
            MPI.COMM_WORLD.Allreduce(total_local, total, MPI.SUM)
        # COM
        W = total[3]
        com_x = total[0] / W
        com_y = total[1] / W
        com_z = total[2] / W

        # Distance RMS
        rms_local = np.zeros(1, np.float64)
        rms = np.zeros(1, np.float64)
        gr_type = mcdc["setting"]["gyration_radius_type"]
        if gr_type == GYRATION_RADIUS_ALL:
            for i in range(N_local):
                P = mcdc["bank_census"]["particles"][i]
                rms_local[0] += (
                    (P["x"] - com_x) ** 2
                    + (P["y"] - com_y) ** 2
                    + (P["z"] - com_z) ** 2
                ) * P["w"]
        elif gr_type == GYRATION_RADIUS_INFINITE_X:
            for i in range(N_local):
                P = mcdc["bank_census"]["particles"][i]
                rms_local[0] += ((P["y"] - com_y) ** 2 + (P["z"] - com_z) ** 2) * P["w"]
        elif gr_type == GYRATION_RADIUS_INFINITE_Y:
            for i in range(N_local):
                P = mcdc["bank_census"]["particles"][i]
                rms_local[0] += ((P["x"] - com_x) ** 2 + (P["z"] - com_z) ** 2) * P["w"]
        elif gr_type == GYRATION_RADIUS_INFINITE_Z:
            for i in range(N_local):
                P = mcdc["bank_census"]["particles"][i]
                rms_local[0] += ((P["x"] - com_x) ** 2 + (P["y"] - com_y) ** 2) * P["w"]
        elif gr_type == GYRATION_RADIUS_ONLY_X:
            for i in range(N_local):
                P = mcdc["bank_census"]["particles"][i]
                rms_local[0] += ((P["x"] - com_x) ** 2) * P["w"]
        elif gr_type == GYRATION_RADIUS_ONLY_Y:
            for i in range(N_local):
                P = mcdc["bank_census"]["particles"][i]
                rms_local[0] += ((P["y"] - com_y) ** 2) * P["w"]
        elif gr_type == GYRATION_RADIUS_ONLY_Z:
            for i in range(N_local):
                P = mcdc["bank_census"]["particles"][i]
                rms_local[0] += ((P["z"] - com_z) ** 2) * P["w"]

        # MPI Allreduce
        with objmode():
            MPI.COMM_WORLD.Allreduce(rms_local, rms, MPI.SUM)
        rms = math.sqrt(rms[0] / W)

        # Gyration radius
        mcdc["gyration_radius"][idx_cycle] = rms


@njit
def eigenvalue_tally_closeout(mcdc):
    N = mcdc["setting"]["N_active"]
    mcdc["n_avg"] /= N
    mcdc["C_avg"] /= N
    if N > 1:
        mcdc["n_sdv"] = math.sqrt((mcdc["n_sdv"] / N - mcdc["n_avg"] ** 2) / (N - 1))
        mcdc["C_sdv"] = math.sqrt((mcdc["C_sdv"] / N - mcdc["C_avg"] ** 2) / (N - 1))
    else:
        mcdc["n_sdv"] = 0.0
        mcdc["C_sdv"] = 0.0


# ======================================================================================
# Move to event
# ======================================================================================


@njit
def move_to_event(P_arr, data, mcdc):
    # ==================================================================================
    # Preparation (as needed)
    # ==================================================================================
    P = P_arr[0]

    # Multigroup preparation
    #   In MG mode, particle speed is material-dependent.
    if mcdc["setting"]["mode_MG"]:
        # If material is not identified yet, locate the particle
        if P["material_ID"] == -1:
            if not geometry.locate_particle(P_arr, mcdc):
                # Particle is lost
                P["event"] = EVENT_LOST
                return

    # ==================================================================================
    # Geometry inspection
    # ==================================================================================
    #   - Set particle top cell and material IDs (if not lost)
    #   - Set surface ID (if surface hit)
    #   - Set particle boundary event (surface or lattice crossing, or lost)
    #   - Return distance to boundary (surface or lattice)

    d_boundary = geometry.inspect_geometry(P_arr, mcdc)

    # Particle is lost?
    if P["event"] == EVENT_LOST:
        return

    # ==================================================================================
    # Get distances to other events
    # ==================================================================================

    # Distance to domain
    speed = physics.get_speed(P_arr, mcdc)
    d_domain = INF
    if mcdc["technique"]["domain_decomposition"]:
        d_domain = mesh_.structured.get_crossing_distance(
            P_arr, speed, mcdc["technique"]["dd_mesh"]
        )

    # Distance to time boundary
    d_time_boundary = speed * (mcdc["setting"]["time_boundary"] - P["t"])

    # Distance to census time
    idx = mcdc["idx_census"]
    d_time_census = speed * (mcdc["setting"]["census_time"][idx] - P["t"])

    # Distance to next collision
    d_collision = distance_to_collision(P_arr, mcdc)

    # =========================================================================
    # Determine event(s)
    # =========================================================================
    # TODO: Make a function to better maintain the repeating operation

    distance = d_boundary

    # Check distance to domain
    if d_domain < distance - COINCIDENCE_TOLERANCE:
        distance = d_domain
        P["event"] = EVENT_DOMAIN_CROSSING
        P["surface_ID"] = -1
    elif geometry.check_coincidence(d_domain, distance):
        P["event"] += EVENT_DOMAIN_CROSSING

    # Check distance to collision
    if d_collision < distance - COINCIDENCE_TOLERANCE:
        distance = d_collision
        P["event"] = EVENT_COLLISION
        P["surface_ID"] = -1
    elif geometry.check_coincidence(d_collision, distance):
        P["event"] += EVENT_COLLISION

    # Check distance to time boundary
    if d_time_boundary < distance - COINCIDENCE_TOLERANCE:
        distance = d_time_boundary
        P["event"] = EVENT_TIME_BOUNDARY
        P["surface_ID"] = -1
    elif geometry.check_coincidence(d_time_boundary, distance):
        P["event"] += EVENT_TIME_BOUNDARY

    # Check distance to time census
    if d_time_census < distance - COINCIDENCE_TOLERANCE:
        distance = d_time_census
        P["event"] = EVENT_TIME_CENSUS
        P["surface_ID"] = -1
    elif geometry.check_coincidence(d_time_census, distance):
        P["event"] += EVENT_TIME_CENSUS

    # =========================================================================
    # Move particle
    # =========================================================================

    # Score tracklength tallies
    if mcdc["cycle_active"]:
        for tally in mcdc["mesh_tallies"]:
            score_mesh_tally(P_arr, distance, tally, data, mcdc)
    if mcdc["setting"]["mode_eigenvalue"]:
        eigenvalue_tally(P_arr, distance, mcdc)

    # Move particle
    move_particle(P_arr, distance, mcdc)


@njit
def distance_to_collision(P_arr, mcdc):
    P = P_arr[0]
    # Get total cross-section
    material = mcdc["materials"][P["material_ID"]]
    SigmaT = get_MacroXS(XS_TOTAL, material, P_arr, mcdc)

    # Vacuum material?
    if SigmaT == 0.0:
        return INF

    # Sample collision distance
    xi = rng(P_arr)
    distance = -math.log(xi) / SigmaT
    return distance


# =============================================================================
# Surface crossing
# =============================================================================


@njit
def surface_crossing(P_arr, data, prog):
    P = P_arr[0]
    mcdc = adapt.mcdc_global(prog)

    # Implement BC
    surface = mcdc["surfaces"][P["surface_ID"]]
    geometry.surface_bc(P_arr, surface)

    # Score tally
    for i in range(surface["N_tally"]):
        ID = surface["tally_IDs"][i]
        tally = mcdc["surface_tallies"][ID]
        score_surface_tally(P_arr, surface, tally, data, mcdc)

    # Need to check new cell later?
    if P["alive"] and not surface["BC"] == BC_REFLECTIVE:
        P["cell_ID"] = -1


# =============================================================================
# Collision
# =============================================================================


@njit
def collision(P_arr, mcdc):
    P = P_arr[0]
    # Get the reaction cross-sections
    material = mcdc["materials"][P["material_ID"]]
    g = P["g"]
    SigmaT = get_MacroXS(XS_TOTAL, material, P_arr, mcdc)
    SigmaS = get_MacroXS(XS_SCATTER, material, P_arr, mcdc)
    SigmaC = get_MacroXS(XS_CAPTURE, material, P_arr, mcdc)
    SigmaF = get_MacroXS(XS_FISSION, material, P_arr, mcdc)

    # Implicit capture
    if mcdc["technique"]["implicit_capture"]:
        P["w"] *= (SigmaT - SigmaC) / SigmaT
        SigmaT -= SigmaC

    # Sample collision type
    xi = rng(P_arr) * SigmaT
    tot = SigmaS
    if tot > xi:
        P["event"] += EVENT_SCATTERING
    else:
        tot += SigmaF
        if tot > xi:
            P["event"] += EVENT_FISSION
        else:
            P["event"] += EVENT_CAPTURE


# =============================================================================
# Scattering
# =============================================================================


@njit
def scattering(P_arr, prog):
    P = P_arr[0]
    mcdc = adapt.mcdc_global(prog)
    # Kill the current particle
    P["alive"] = False

    # Get effective and new weight
    if mcdc["technique"]["weighted_emission"]:
        weight_eff = P["w"]
        weight_new = 1.0
    else:
        weight_eff = 1.0
        weight_new = P["w"]

    # Get number of secondaries
    material = mcdc["materials"][P["material_ID"]]
    g = P["g"]
    if mcdc["setting"]["mode_MG"]:
        nu_s = material["nu_s"][g]
        N = int(math.floor(weight_eff * nu_s + rng(P_arr)))
    else:
        N = 1

    P_new_arr = adapt.local_array(1, type_.particle_record)
    P_new = P_new_arr[0]

    for n in range(N):
        # Create new particle
        split_as_record(P_new_arr, P_arr)

        # Set weight
        P_new["w"] = weight_new

        # Sample scattering phase space
        sample_phasespace_scattering(P_arr, material, P_new_arr, mcdc)

        # Bank, but keep it if it is the last particle
        if n == N - 1:
            P["alive"] = True
            P["ux"] = P_new["ux"]
            P["uy"] = P_new["uy"]
            P["uz"] = P_new["uz"]
            P["g"] = P_new["g"]
            P["E"] = P_new["E"]
            P["w"] = P_new["w"]
        else:
            adapt.add_active(P_new_arr, prog)


@njit
def sample_phasespace_scattering(P_arr, material, P_new_arr, mcdc):
    P_new = P_new_arr[0]
    P = P_arr[0]
    # Copy relevant attributes
    P_new["x"] = P["x"]
    P_new["y"] = P["y"]
    P_new["z"] = P["z"]
    P_new["t"] = P["t"]

    if mcdc["setting"]["mode_MG"]:
        scattering_MG(P_arr, material, P_new_arr)
    else:
        scattering_CE(P_arr, material, P_new_arr, mcdc)


@njit
def sample_phasespace_scattering_nuclide(P_arr, nuclide, P_new_arr):
    P_new = P_new_arr[0]
    P = P_arr[0]
    # Copy relevant attributes
    P_new["x"] = P["x"]
    P_new["y"] = P["y"]
    P_new["z"] = P["z"]
    P_new["t"] = P["t"]

    scattering_MG(P_arr, nuclide, P_new_arr)


@njit
def scattering_MG(P_arr, material, P_new_arr):
    P_new = P_new_arr[0]
    P = P_arr[0]
    # Sample scattering angle
    mu0 = 2.0 * rng(P_new_arr) - 1.0

    # Scatter direction
    azi = 2.0 * PI * rng(P_new_arr)
    P_new["ux"], P_new["uy"], P_new["uz"] = scatter_direction(
        P["ux"], P["uy"], P["uz"], mu0, azi
    )

    # Get outgoing spectrum
    g = P["g"]
    G = material["G"]
    chi_s = material["chi_s"][g]

    # Sample outgoing energy
    xi = rng(P_new_arr)
    tot = 0.0
    for g_out in range(G):
        tot += chi_s[g_out]
        if tot > xi:
            break
    P_new["g"] = g_out


@njit
def scattering_CE(P_arr, material, P_new_arr, mcdc):
    P_new = P_new_arr[0]
    P = P_arr[0]
    """
    Scatter with sampled scattering angle mu0, with nucleus mass A
    Scattering is treated in Center of mass (COM) frame
    Current model:
      - Free gas scattering
      - Constant thermal cross section
      - Isotropic in COM
    """
    # Sample nuclide
    nuclide = sample_nuclide(material, P_arr, XS_SCATTER, mcdc)
    xi = rng(P_arr) * get_MacroXS(XS_SCATTER, material, P_arr, mcdc)
    tot = 0.0
    for i in range(material["N_nuclide"]):
        ID_nuclide = material["nuclide_IDs"][i]
        nuclide = mcdc["nuclides"][ID_nuclide]
        N = material["nuclide_densities"][i]
        tot += N * get_microXS(XS_SCATTER, nuclide, P["E"])
        if tot > xi:
            break

    # Sample nucleus thermal speed
    A = nuclide["A"]
    if P["E"] > E_THERMAL_THRESHOLD:
        Vx = 0.0
        Vy = 0.0
        Vz = 0.0
    else:
        Vx, Vy, Vz = sample_nucleus_speed(A, P_arr, mcdc)

    # =========================================================================
    # COM kinematics
    # =========================================================================

    # Particle speed
    P_speed = physics.get_speed(P_arr, mcdc)

    # Neutron velocity - LAB
    vx = P_speed * P["ux"]
    vy = P_speed * P["uy"]
    vz = P_speed * P["uz"]

    # COM velocity
    COM_x = (vx + A * Vx) / (1.0 + A)
    COM_y = (vy + A * Vy) / (1.0 + A)
    COM_z = (vz + A * Vz) / (1.0 + A)

    # Neutron velocity - COM
    vx = vx - COM_x
    vy = vy - COM_y
    vz = vz - COM_z

    # Neutron speed - COM
    P_speed = math.sqrt(vx * vx + vy * vy + vz * vz)

    # Neutron initial direction - COM
    ux = vx / P_speed
    uy = vy / P_speed
    uz = vz / P_speed

    # Scatter the direction in COM
    mu0 = 2.0 * rng(P_arr) - 1.0
    azi = 2.0 * PI * rng(P_arr)
    ux_new, uy_new, uz_new = scatter_direction(ux, uy, uz, mu0, azi)

    # Neutron final velocity - COM
    vx = P_speed * ux_new
    vy = P_speed * uy_new
    vz = P_speed * uz_new

    # =========================================================================
    # COM to LAB
    # =========================================================================

    # Final velocity - LAB
    vx = vx + COM_x
    vy = vy + COM_y
    vz = vz + COM_z

    # Final energy - LAB
    P_speed = math.sqrt(vx * vx + vy * vy + vz * vz)
    P_new["E"] = 5.2270376e-13 * P_speed * P_speed
    # constant: 0.5 / (1.60217662e-19 J/eV) * (1.674927471e-27 kg) / (10000 cm^2/m^2)

    # Final direction - LAB
    P_new["ux"] = vx / P_speed
    P_new["uy"] = vy / P_speed
    P_new["uz"] = vz / P_speed


@njit
def sample_nucleus_speed(A, P_arr, mcdc):
    P = P_arr[0]
    # Particle speed
    P_speed = physics.get_speed(P_arr, mcdc)

    # Maxwellian parameter
    beta = math.sqrt(2.0659834e-11 * A)
    # The constant above is
    #   (1.674927471e-27 kg) / (1.38064852e-19 cm^2 kg s^-2 K^-1) / (293.6 K)/2

    # Sample nuclide speed candidate V_tilda and
    #   nuclide-neutron polar cosine candidate mu_tilda via
    #   rejection sampling
    y = beta * P_speed
    while True:
        if rng(P_arr) < 2.0 / (2.0 + PI_SQRT * y):
            x = math.sqrt(-math.log(rng(P_arr) * rng(P_arr)))
        else:
            cos_val = math.cos(PI_HALF * rng(P_arr))
            x = math.sqrt(
                -math.log(rng(P_arr)) - math.log(rng(P_arr)) * cos_val * cos_val
            )
        V_tilda = x / beta
        mu_tilda = 2.0 * rng(P_arr) - 1.0

        # Accept candidate V_tilda and mu_tilda?
        if rng(P_arr) > math.sqrt(
            P_speed * P_speed + V_tilda * V_tilda - 2.0 * P_speed * V_tilda * mu_tilda
        ) / (P_speed + V_tilda):
            break

    # Set nuclide velocity - LAB
    azi = 2.0 * PI * rng(P_arr)
    ux, uy, uz = scatter_direction(P["ux"], P["uy"], P["uz"], mu_tilda, azi)
    Vx = ux * V_tilda
    Vy = uy * V_tilda
    Vz = uz * V_tilda

    return Vx, Vy, Vz


@njit
def scatter_direction(ux, uy, uz, mu0, azi):
    cos_azi = math.cos(azi)
    sin_azi = math.sin(azi)
    Ac = (1.0 - mu0**2) ** 0.5

    if uz != 1.0:
        B = (1.0 - uz**2) ** 0.5
        C = Ac / B

        ux_new = ux * mu0 + (ux * uz * cos_azi - uy * sin_azi) * C
        uy_new = uy * mu0 + (uy * uz * cos_azi + ux * sin_azi) * C
        uz_new = uz * mu0 - cos_azi * Ac * B

    # If dir = 0i + 0j + k, interchange z and y in the scattering formula
    else:
        B = (1.0 - uy**2) ** 0.5
        C = Ac / B

        ux_new = ux * mu0 + (ux * uy * cos_azi - uz * sin_azi) * C
        uz_new = uz * mu0 + (uz * uy * cos_azi + ux * sin_azi) * C
        uy_new = uy * mu0 - cos_azi * Ac * B

    return ux_new, uy_new, uz_new


# =============================================================================
# Fission
# =============================================================================


@njit
def fission(P_arr, prog):
    P = P_arr[0]
    mcdc = adapt.mcdc_global(prog)

    # Kill the current particle
    P["alive"] = False

    # Get effective and new weight
    if mcdc["technique"]["weighted_emission"]:
        weight_eff = P["w"]
        weight_new = 1.0
    else:
        weight_eff = 1.0
        weight_new = P["w"]

    # Sample nuclide if CE
    material = mcdc["materials"][P["material_ID"]]
    nuclide = mcdc["nuclides"][0]  # Default nuclide, will be resampled for CE

    # Get number of secondaries
    if mcdc["setting"]["mode_MG"]:
        g = P["g"]
        nu = material["nu_f"][g]
    else:
        nuclide = sample_nuclide(material, P_arr, XS_FISSION, mcdc)
        E = P["E"]
        nu = get_nu(NU_FISSION, nuclide, E)
    N = int(math.floor(weight_eff * nu / mcdc["k_eff"] + rng(P_arr)))

    P_new_arr = adapt.local_array(1, type_.particle_record)
    P_new = P_new_arr[0]

    for n in range(N):
        # Create new particle
        split_as_record(P_new_arr, P_arr)

        # Set weight
        P_new["w"] = weight_new

        # Sample fission neutron phase space
        if mcdc["setting"]["mode_MG"]:
            sample_phasespace_fission(P_arr, material, P_new_arr, mcdc)
        else:
            sample_phasespace_fission_nuclide(P_arr, nuclide, P_new_arr, mcdc)

        # Skip if it's beyond time boundary
        if P_new["t"] > mcdc["setting"]["time_boundary"]:
            continue

        # Bank
        idx_census = mcdc["idx_census"]
        if P_new["t"] > mcdc["setting"]["census_time"][idx_census]:
            adapt.add_census(P_new_arr, prog)
        elif mcdc["setting"]["mode_eigenvalue"]:
            adapt.add_census(P_new_arr, prog)
        else:
            # Keep it if it is the last particle
            if n == N - 1:
                P["alive"] = True
                P["ux"] = P_new["ux"]
                P["uy"] = P_new["uy"]
                P["uz"] = P_new["uz"]
                P["t"] = P_new["t"]
                P["g"] = P_new["g"]
                P["E"] = P_new["E"]
                P["w"] = P_new["w"]
            else:
                adapt.add_active(P_new_arr, prog)


@njit
def sample_phasespace_fission(P_arr, material, P_new_arr, mcdc):
    P_new = P_new_arr[0]
    P = P_arr[0]
    # Get constants
    G = material["G"]
    J = material["J"]
    g = P["g"]
    nu = material["nu_f"][g]
    nu_p = material["nu_p"][g]
    if J > 0:
        nu_d = material["nu_d"][g]

    # Copy relevant attributes
    P_new["x"] = P["x"]
    P_new["y"] = P["y"]
    P_new["z"] = P["z"]
    P_new["t"] = P["t"]

    # Sample isotropic direction
    P_new["ux"], P_new["uy"], P_new["uz"] = sample_isotropic_direction(P_new_arr)

    # Prompt or delayed?
    xi = rng(P_new_arr) * nu
    tot = nu_p
    if xi < tot:
        prompt = True
        spectrum = material["chi_p"][g]
    else:
        prompt = False

        # Determine delayed group and nuclide-dependent decay constant and spectrum
        for j in range(J):
            tot += nu_d[j]
            if xi < tot:
                # Delayed group determined, now determine nuclide
                N_nuclide = material["N_nuclide"]
                if N_nuclide == 1:
                    nuclide = mcdc["nuclides"][material["nuclide_IDs"][0]]
                    spectrum = nuclide["chi_d"][j]
                    decay = nuclide["decay"][j]
                    break
                SigmaF = get_MacroXS(XS_FISSION, material, P_arr, mcdc)
                xi = rng(P_new_arr) * nu_d[j] * SigmaF
                tot = 0.0
                for i in range(N_nuclide):
                    nuclide = mcdc["nuclides"][material["nuclide_IDs"][i]]
                    density = material["nuclide_densities"][i]
                    tot += density * nuclide["nu_d"][g, j] * nuclide["fission"][g]
                    if xi < tot:
                        # Nuclide determined, now get the constant and spectruum
                        spectrum = nuclide["chi_d"][j]
                        decay = nuclide["decay"][j]
                        break
                break

    # Sample outgoing energy
    xi = rng(P_new_arr)
    tot = 0.0
    for g_out in range(G):
        tot += spectrum[g_out]
        if tot > xi:
            break
    P_new["g"] = g_out

    # Sample emission time
    if not prompt:
        xi = rng(P_new_arr)
        P_new["t"] -= math.log(xi) / decay


@njit
def sample_phasespace_fission_nuclide(P_arr, nuclide, P_new_arr, mcdc):
    P_new = P_new_arr[0]
    P = P_arr[0]
    # Copy relevant attributes
    P_new["x"] = P["x"]
    P_new["y"] = P["y"]
    P_new["z"] = P["z"]
    P_new["t"] = P["t"]

    # Sample isotropic direction
    P_new["ux"], P_new["uy"], P_new["uz"] = sample_isotropic_direction(P_new_arr)

    if mcdc["setting"]["mode_MG"]:
        fission_MG(P_arr, nuclide, P_new_arr)
    else:
        fission_CE(P_arr, nuclide, P_new_arr)


@njit
def fission_MG(P_arr, nuclide, P_new_arr):
    P_new = P_new_arr[0]
    P = P_arr[0]
    # Get constants
    G = nuclide["G"]
    J = nuclide["J"]
    g = P["g"]
    nu = nuclide["nu_f"][g]
    nu_p = nuclide["nu_p"][g]
    if J > 0:
        nu_d = nuclide["nu_d"][g]

    # Prompt or delayed?
    xi = rng(P_new_arr) * nu
    tot = nu_p
    if xi < tot:
        prompt = True
        spectrum = nuclide["chi_p"][g]
    else:
        prompt = False

        # Determine delayed group
        for j in range(J):
            tot += nu_d[j]
            if xi < tot:
                spectrum = nuclide["chi_d"][j]
                decay = nuclide["decay"][j]
                break

    # Sample outgoing energy
    xi = rng(P_new_arr)
    tot = 0.0
    for g_out in range(G):
        tot += spectrum[g_out]
        if tot > xi:
            break
    P_new["g"] = g_out

    # Sample emission time
    if not prompt:
        xi = rng(P_new_arr)
        P_new["t"] -= math.log(xi) / decay


@njit
def fission_CE(P_arr, nuclide, P_new_arr):
    P_new = P_new_arr[0]
    P = P_arr[0]
    # Get constants
    E = P["E"]
    J = 6
    nu = get_nu(NU_FISSION, nuclide, E)
    nu_p = get_nu(NU_FISSION_PROMPT, nuclide, E)
    nu_d = adapt.local_array(J, type_.float64)
    for j in range(J):
        nu_d[j] = get_nu_group(NU_FISSION_DELAYED, nuclide, E, j)

    # Delayed?
    prompt = True
    delayed_group = -1
    xi = rng(P_new_arr) * nu
    tot = nu_p
    if xi > tot:
        prompt = False

        # Determine delayed group
        for j in range(J):
            tot += nu_d[j]
            if xi < tot:
                delayed_group = j
                break

    # Sample outgoing energy
    if prompt:
        E_chi = nuclide["E_chi_p"]
        NE_chi = nuclide["NE_chi_p"]
        chi = nuclide["ce_chi_p"]
        P_new["E"] = sample_Eout(
            P_new_arr, nuclide["E_chi_p"], nuclide["NE_chi_p"], nuclide["ce_chi_p"]
        )
    else:
        if delayed_group == 0:
            P_new["E"] = sample_Eout(
                P_new_arr,
                nuclide["E_chi_d1"],
                nuclide["NE_chi_d1"],
                nuclide["ce_chi_d1"],
            )
        elif delayed_group == 1:
            P_new["E"] = sample_Eout(
                P_new_arr,
                nuclide["E_chi_d2"],
                nuclide["NE_chi_d2"],
                nuclide["ce_chi_d2"],
            )
        elif delayed_group == 2:
            P_new["E"] = sample_Eout(
                P_new_arr,
                nuclide["E_chi_d3"],
                nuclide["NE_chi_d3"],
                nuclide["ce_chi_d3"],
            )
        elif delayed_group == 3:
            P_new["E"] = sample_Eout(
                P_new_arr,
                nuclide["E_chi_d4"],
                nuclide["NE_chi_d4"],
                nuclide["ce_chi_d4"],
            )
        elif delayed_group == 4:
            P_new["E"] = sample_Eout(
                P_new_arr,
                nuclide["E_chi_d5"],
                nuclide["NE_chi_d5"],
                nuclide["ce_chi_d5"],
            )
        else:
            P_new["E"] = sample_Eout(
                P_new_arr,
                nuclide["E_chi_d6"],
                nuclide["NE_chi_d6"],
                nuclide["ce_chi_d6"],
            )

    # Sample emission time
    if not prompt:
        xi = rng(P_new_arr)
        P_new["t"] -= math.log(xi) / nuclide["ce_decay"][delayed_group]


# =============================================================================
# Branchless collision
# =============================================================================


@njit
def branchless_collision(P_arr, prog):
    P = P_arr[0]
    mcdc = adapt.mcdc_global(prog)

    material = mcdc["materials"][P["material_ID"]]

    # Adjust weight
    SigmaT = get_MacroXS(XS_TOTAL, material, P_arr, mcdc)
    n_scatter = get_MacroXS(XS_NU_SCATTER, material, P_arr, mcdc)
    n_fission = get_MacroXS(XS_NU_FISSION, material, P_arr, mcdc) / mcdc["k_eff"]
    n_total = n_fission + n_scatter
    P["w"] *= n_total / SigmaT

    P_rec_arr = adapt.local_array(1, type_.particle_record)

    # Set spectrum and decay rate
    if rng(P_arr) < n_scatter / n_total:
        sample_phasespace_scattering(P_arr, material, P_arr, mcdc)
    else:
        if mcdc["setting"]["mode_MG"]:
            sample_phasespace_fission(P_arr, material, P_arr, mcdc)
        else:
            nuclide = sample_nuclide(material, P_arr, XS_NU_FISSION, mcdc)
            sample_phasespace_fission_nuclide(P_arr, nuclide, P_arr, mcdc)

            # Beyond time census or time boundary?
            idx_census = mcdc["idx_census"]
            if P["t"] > mcdc["setting"]["census_time"][idx_census]:
                P["alive"] = False
                split_as_record(P_rec_arr, P_arr)
                adapt.add_active(P_rec_arr, prog)
            elif P["t"] > mcdc["setting"]["time_boundary"]:
                P["alive"] = False


# =============================================================================
# Weight widow
# =============================================================================


@njit
def weight_window(P_arr, prog):
    P = P_arr[0]
    mcdc = adapt.mcdc_global(prog)

    # Get indices
    ix, iy, iz, it, outside = mesh_.structured.get_indices(
        P_arr, mcdc["technique"]["ww_mesh"]
    )

    # Target weight
    w_target = mcdc["technique"]["ww"][it, ix, iy, iz]

    # Population control factor
    w_target *= mcdc["technique"]["pc_factor"]

    # Surviving probability
    p = P["w"] / w_target

    # Window width
    width = mcdc["technique"]["ww_width"]

    P_new_arr = adapt.local_array(1, type_.particle_record)

    # If above target
    if p > width:
        # Set target weight
        P["w"] = w_target

        # Splitting (keep the original particle)
        n_split = math.floor(p)
        for i in range(n_split - 1):
            split_as_record(P_new_arr, P_arr)
            adapt.add_active(P_new_arr, prog)

        # Russian roulette
        p -= n_split
        xi = rng(P_arr)
        if xi <= p:
            split_as_record(P_new_arr, P_arr)
            adapt.add_active(P_new_arr, prog)

    # Below target
    elif p < 1.0 / width:
        # Russian roulette
        xi = rng(P_arr)
        if xi > p:
            P["alive"] = False
        else:
            P["w"] = w_target


# =============================================================================
# Weight Roulette
# =============================================================================


@njit
def weight_roulette(P_arr, mcdc):
    P = P_arr[0]
    w_survive = mcdc["technique"]["wr_survive"]
    prob_survive = P["w"] / w_survive
    if rng(P_arr) <= prob_survive:
        P["w"] = w_survive
        if mcdc["technique"]["iQMC"]:
            P["iqmc"]["w"][:] = w_survive
    else:
        P["alive"] = False


# =============================================================================
# Continuous Energy Physics
# =============================================================================


@njit
def get_MacroXS(type_, material, P_arr, mcdc):
    P = P_arr[0]
    # Multigroup XS
    g = P["g"]
    if mcdc["setting"]["mode_MG"]:
        # Cross sections
        if type_ == XS_TOTAL:
            return material["total"][g]
        elif type_ == XS_SCATTER:
            return material["scatter"][g]
        elif type_ == XS_CAPTURE:
            return material["capture"][g]
        elif type_ == XS_FISSION:
            return material["fission"][g]

        # Productions
        elif type_ == XS_NU_SCATTER:
            nu = material["nu_s"][g]
            scatter = material["scatter"][g]
            return nu * scatter
        elif type_ == XS_NU_FISSION:
            nu = material["nu_f"][g]
            fission = material["fission"][g]
            return nu * fission
        elif type_ == XS_NU_FISSION_PROMPT:
            nu_p = material["nu_p"][g]
            fission = material["fission"][g]
            return nu_p * fission
        elif type_ == XS_NU_FISSION_DELAYED:
            nu_d = 0.0
            for j in range(material["J"]):
                nu_d += material["nu_d"][g, j]
            fission = material["fission"][g]
            return nu_d * fission

    # Continuous-energy XS
    MacroXS = 0.0
    E = P["E"]

    # Sum over all nuclides
    for i in range(material["N_nuclide"]):
        ID_nuclide = material["nuclide_IDs"][i]
        nuclide = mcdc["nuclides"][ID_nuclide]

        # Get nuclide density
        N = material["nuclide_densities"][i]

        # Get microscopic cross-section
        microXS = get_microXS(type_, nuclide, E)

        # Accumulate
        MacroXS += N * microXS

    return MacroXS


@njit
def get_microXS(type_, nuclide, E):
    # Cross sections
    if type_ == XS_TOTAL:
        data = nuclide["ce_total"]
        return get_XS(data, E, nuclide["E_xs"], nuclide["NE_xs"])
    elif type_ == XS_SCATTER:
        data = nuclide["ce_scatter"]
        return get_XS(data, E, nuclide["E_xs"], nuclide["NE_xs"])
    elif type_ == XS_CAPTURE:
        data = nuclide["ce_capture"]
        return get_XS(data, E, nuclide["E_xs"], nuclide["NE_xs"])
    elif type_ == XS_FISSION:
        if not nuclide["fissionable"]:
            return 0.0
        data = nuclide["ce_fission"]
        return get_XS(data, E, nuclide["E_xs"], nuclide["NE_xs"])

    # Binary Multiplicities
    elif type_ == XS_NU_SCATTER:
        data = nuclide["ce_scatter"]
        xs = get_XS(data, E, nuclide["E_xs"], nuclide["NE_xs"])
        nu = 1.0
        return nu * xs
    elif type_ == XS_NU_FISSION:
        if not nuclide["fissionable"]:
            return 0.0
        data = nuclide["ce_fission"]
        xs = get_XS(data, E, nuclide["E_xs"], nuclide["NE_xs"])
        nu = get_nu(NU_FISSION, nuclide, E)
        return nu * xs
    elif type_ == XS_NU_FISSION_PROMPT:
        if not nuclide["fissionable"]:
            return 0.0
        data = nuclide["ce_fission"]
        xs = get_XS(data, E, nuclide["E_xs"], nuclide["NE_xs"])
        nu = get_nu(NU_FISSION_PROMPT, nuclide, E)
        return nu * xs
    elif type_ == XS_NU_FISSION_DELAYED:
        if not nuclide["fissionable"]:
            return 0.0
        data = nuclide["ce_fission"]
        xs = get_XS(data, E, nuclide["E_xs"], nuclide["NE_xs"])
        nu = get_nu(NU_FISSION_DELAYED, nuclide, E)
        return nu * xs


@njit
def get_XS(data, E, E_grid, NE):
    # Search XS energy bin index
    idx = binary_search_with_length(E, E_grid, NE)

    # Extrapolate if E is outside the given data
    if idx == -1:
        idx = 0
    elif idx + 1 == NE:
        idx -= 1

    # Linear interpolation
    E1 = E_grid[idx]
    E2 = E_grid[idx + 1]
    XS1 = data[idx]
    XS2 = data[idx + 1]

    return XS1 + (E - E1) * (XS2 - XS1) / (E2 - E1)


@njit
def get_nu_group(type_, nuclide, E, group):
    if type_ == NU_FISSION:
        nu = get_XS(nuclide["ce_nu_p"], E, nuclide["E_nu_p"], nuclide["NE_nu_p"])
        for i in range(6):
            nu += get_XS(
                nuclide["ce_nu_d"][i], E, nuclide["E_nu_d"], nuclide["NE_nu_d"]
            )
        return nu

    if type_ == NU_FISSION_PROMPT:
        return get_XS(nuclide["ce_nu_p"], E, nuclide["E_nu_p"], nuclide["NE_nu_p"])

    if type_ == NU_FISSION_DELAYED and group == -1:
        tot = 0.0
        for i in range(6):
            tot += get_XS(
                nuclide["ce_nu_d"][i], E, nuclide["E_nu_d"], nuclide["NE_nu_d"]
            )
        return tot

    if type_ == NU_FISSION_DELAYED and group != -1:
        return get_XS(
            nuclide["ce_nu_d"][group], E, nuclide["E_nu_d"], nuclide["NE_nu_d"]
        )


@njit
def get_nu(type_, nuclide, E):
    return get_nu_group(type_, nuclide, E, -1)


@njit
def sample_nuclide(material, P_arr, type_, mcdc):
    P = P_arr[0]
    xi = rng(P_arr) * get_MacroXS(type_, material, P_arr, mcdc)
    tot = 0.0
    for i in range(material["N_nuclide"]):
        ID_nuclide = material["nuclide_IDs"][i]
        nuclide = mcdc["nuclides"][ID_nuclide]

        N = material["nuclide_densities"][i]
        tot += N * get_microXS(type_, nuclide, P["E"])
        if tot > xi:
            break

    return nuclide


@njit
def sample_Eout(P_new_arr, E_grid, NE, chi):
    P_new = P_new_arr[0]
    xi = rng(P_new_arr)

    # Determine bin index
    idx = binary_search_with_length(xi, chi, NE)

    # Linear interpolation
    E1 = E_grid[idx]
    E2 = E_grid[idx + 1]
    chi1 = chi[idx]
    chi2 = chi[idx + 1]
    return E1 + (xi - chi1) * (E2 - E1) / (chi2 - chi1)


# =============================================================================
# Miscellany
# =============================================================================


@njit
def lartg(f, g):
    """
    Originally a Lapack routine to generate a plane rotation with
    real cosine and real sine.

    Reference
    ----------
    https://netlib.org/lapack/explore-html/df/dd1/group___o_t_h_e_rauxiliary_ga86f8f877eaea0386cdc2c3c175d9ea88.html#:~:text=DLARTG%20generates%20a%20plane%20rotation%20with%20real%20cosine,%3D%20G%20%2F%20R%20Hence%20C%20%3E%3D%200.

    Parameters
    ----------
    f :  The first component of vector to be rotated.
    g :  The second component of vector to be rotated.

    Returns
    -------
    c : The cosine of the rotation.
    s : The sine of the rotation.
    r : The nonzero component of the rotated vector.

    """
    r = np.sign(f) * np.sqrt(f * f + g * g)
    c = f / r
    s = g / r
    return c, s, r


@njit
def modified_gram_schmidt(V, u):
    """
    Modified Gram Schmidt routine

    """
    u = np.reshape(u, (u.size, 1))
    V = np.ascontiguousarray(V)
    w1 = u - np.dot(V, np.dot(V.T, u))
    v1 = w1 / np.linalg.norm(w1)
    w2 = v1 - np.dot(V, np.dot(V.T, v1))
    v2 = w2 / np.linalg.norm(w2)
    V = np.append(V, v2, axis=1)
    return V


# =============================================================================
# Variance Deconvolution
# =============================================================================


@njit
def uq_resample(mean, delta, info):
    # Currently only uniform distribution
    shape = mean.shape
    size = mean.size
    xi = rng_array(info["rng_seed"], shape, size)

    return mean + (2 * xi - 1) * delta


@njit
def reset_material(mcdc, idm, material_uq):
    # Assumes all nuclides have already been re-sampled
    # Basic XS
    material = mcdc["materials"][idm]
    for tag in literal_unroll(("capture", "scatter", "fission", "total")):
        if material_uq["flags"][tag]:
            material[tag][:] = 0.0
            for n in range(material["N_nuclide"]):
                nuc1 = mcdc["nuclides"][material["nuclide_IDs"][n]]
                density = material["nuclide_densities"][n]
                material[tag] += nuc1[tag] * density

    # Effective speed
    if material_uq["flags"]["speed"]:
        material["speed"][:] = 0.0
        for n in range(material["N_nuclide"]):
            nuc2 = mcdc["nuclides"][material["nuclide_IDs"][n]]
            density = material["nuclide_densities"][n]
            material["speed"] += nuc2["speed"] * nuc2["total"] * density
        if max(material["total"]) == 0.0:
            material["speed"][:] = nuc2["speed"][:]
        else:
            material["speed"] /= material["total"]

    # Calculate effective spectra and multiplicities of scattering and prompt fission
    G = material["G"]
    if max(material["scatter"]) > 0.0:
        shape = material["chi_s"].shape
        nuSigmaS = np.zeros(shape)
        for i in range(material["N_nuclide"]):
            nuc3 = mcdc["nuclides"][material["nuclide_IDs"][i]]
            density = material["nuclide_densities"][i]
            SigmaS = np.diag(nuc3["scatter"]) * density
            nu_s = np.diag(nuc3["nu_s"])
            chi_s = np.ascontiguousarray(nuc3["chi_s"].transpose())
            nuSigmaS += chi_s.dot(nu_s.dot(SigmaS))
        chi_nu_s = nuSigmaS.dot(np.diag(1.0 / material["scatter"]))
        material["nu_s"] = np.sum(chi_nu_s, axis=0)
        material["chi_s"] = np.ascontiguousarray(
            chi_nu_s.dot(np.diag(1.0 / material["nu_s"])).transpose()
        )
    if max(material["fission"]) > 0.0:
        nuSigmaF = np.zeros((G, G), dtype=float)
        for n in range(material["N_nuclide"]):
            nuc4 = mcdc["nuclides"][material["nuclide_IDs"][n]]
            density = material["nuclide_densities"][n]
            SigmaF = np.diag(nuc4["fission"]) * density
            nu_p = np.diag(nuc4["nu_p"])
            chi_p = np.ascontiguousarray(np.transpose(nuc4["chi_p"]))
            nuSigmaF += chi_p.dot(nu_p.dot(SigmaF))
        chi_nu_p = nuSigmaF.dot(np.diag(1.0 / material["fission"]))
        material["nu_p"] = np.sum(chi_nu_p, axis=0)
        # Required because the below function otherwise returns an F-contiguous array
        material["chi_p"] = np.ascontiguousarray(
            np.transpose(chi_nu_p.dot(np.diag(1.0 / material["nu_p"])))
        )

    # Calculate delayed and total fission multiplicities
    if max(material["fission"]) > 0.0:
        material["nu_f"][:] = material["nu_p"][:]
        for j in range(material["J"]):
            total = np.zeros(material["G"])
            for n in range(material["N_nuclide"]):
                nuc5 = mcdc["nuclides"][material["nuclide_IDs"][n]]
                density = material["nuclide_densities"][n]
                total += nuc5["nu_d"][:, j] * nuc5["fission"] * density
            material["nu_d"][:, j] = total / material["fission"]
            material["nu_f"] += material["nu_d"][:, j]


@njit
def reset_nuclide(nuclide, nuclide_uq):
    for name in literal_unroll(
        ("speed", "decay", "capture", "fission", "nu_s", "nu_p")
    ):
        if nuclide_uq["flags"][name]:
            nuclide[name] = uq_resample(
                nuclide_uq["mean"][name], nuclide_uq["delta"][name], nuclide_uq["info"]
            )

    if nuclide_uq["flags"]["scatter"]:
        scatter = uq_resample(
            nuclide_uq["mean"]["scatter"],
            nuclide_uq["delta"]["scatter"],
            nuclide_uq["info"],
        )
        nuclide["scatter"] = np.sum(scatter, 0)
        nuclide["chi_s"][:, :] = np.swapaxes(scatter, 0, 1)[:, :]
        for g in range(nuclide["G"]):
            if nuclide["scatter"][g] > 0.0:
                nuclide["chi_s"][g, :] /= nuclide["scatter"][g]

    if nuclide_uq["flags"]["total"]:
        nuclide["total"][:] = (
            nuclide["capture"] + nuclide["scatter"] + nuclide["fission"]
        )

    if nuclide_uq["flags"]["nu_d"]:
        nu_d = uq_resample(
            nuclide_uq["mean"]["nu_d"], nuclide_uq["delta"]["nu_d"], nuclide_uq["info"]
        )
        nuclide["nu_d"][:, :] = np.swapaxes(nu_d, 0, 1)[:, :]

    if nuclide_uq["flags"]["nu_f"]:  # True if either nu_p or nu_d is true
        nuclide["nu_f"] = nuclide["nu_p"]
        for j in range(nuclide["J"]):
            nuclide["nu_f"] += nuclide["nu_d"][:, j]

    # Prompt fission spectrum (If G == 1, all ones)
    if nuclide_uq["flags"]["chi_p"]:
        chi_p = uq_resample(
            nuclide_uq["mean"]["chi_p"],
            nuclide_uq["delta"]["chi_p"],
            nuclide_uq["info"],
        )
        nuclide["chi_p"][:, :] = np.swapaxes(chi_p, 0, 1)[:, :]
        # Normalize
        for g in range(nuclide["G"]):
            if np.sum(nuclide["chi_p"][g, :]) > 0.0:
                nuclide["chi_p"][g, :] /= np.sum(nuclide["chi_p"][g, :])

    # Delayed fission spectrum (matrix of size JxG)
    if nuclide_uq["flags"]["chi_d"]:
        chi_d = uq_resample(
            nuclide_uq["mean"]["chi_d"],
            nuclide_uq["delta"]["chi_d"],
            nuclide_uq["info"],
        )
        # Transpose: [gout, dg] -> [dg, gout]
        nuclide["chi_d"][:, :] = np.swapaxes(chi_d, 0, 1)[:, :]
        # Normalize
        for dg in range(nuclide["J"]):
            if np.sum(nuclide["chi_d"][dg, :]) > 0.0:
                nuclide["chi_d"][dg, :] /= np.sum(nuclide["chi_d"][dg, :])


@njit
def uq_reset(mcdc, seed):
    # Types of uq parameters: materials, nuclides
    N = len(mcdc["technique"]["uq_"]["nuclides"])
    for i in range(N):
        mcdc["technique"]["uq_"]["nuclides"][i]["info"]["rng_seed"] = split_seed(
            i, seed
        )
        idn = mcdc["technique"]["uq_"]["nuclides"][i]["info"]["ID"]
        reset_nuclide(mcdc["nuclides"][idn], mcdc["technique"]["uq_"]["nuclides"][i])

    M = len(mcdc["technique"]["uq_"]["materials"])
    for i in range(M):
        mcdc["technique"]["uq_"]["materials"][i]["info"]["rng_seed"] = split_seed(
            i, seed
        )
        idm = mcdc["technique"]["uq_"]["materials"][i]["info"]["ID"]
        reset_material(mcdc, idm, mcdc["technique"]["uq_"]["materials"][i])


@njit
def uq_tally_closeout_history(data, mcdc):
    tally_bin = data[TALLY]

    # Assumes N_batch > 1
    # Accumulate square of history score, but continue to accumulate bin
    history_bin = tally_bin[TALLY_SCORE] - tally_bin[TALLY_UQ_BATCH]
    tally_bin[TALLY_UQ_BATCH_VAR] += history_bin**2
    tally_bin[TALLY_UQ_BATCH] = tally_bin[TALLY_SCORE]


@njit
def uq_tally_closeout_batch(data, mcdc):
    tally_bin = data[TALLY]

    # Reset bin
    N_bin = tally_bin.shape[1]
    for i in range(N_bin):
        # Reset score bin
        tally_bin[TALLY_UQ_BATCH, i] = 0.0

    # MPI Reduce
    buff = np.zeros(N_bin)
    with objmode():
        MPI.COMM_WORLD.Reduce(np.array(tally_bin[TALLY_UQ_BATCH_VAR]), buff, MPI.SUM, 0)
    tally_bin[TALLY_UQ_BATCH_VAR][:] = buff


@njit
def uq_tally_closeout(data, mcdc):
    tally_bin = data[TALLY]

    N_history = mcdc["setting"]["N_particle"]

    tally_bin[TALLY_UQ_BATCH_VAR] = (
        tally_bin[TALLY_UQ_BATCH_VAR] / N_history - tally_bin[TALLY_SUM_SQ]
    ) / (N_history - 1)

    # If we're here, N_batch > 1
    N_history = mcdc["setting"]["N_batch"]

    # Store results
    mean = tally_bin[TALLY_SUM] / N_history
    tally_bin[TALLY_UQ_BATCH_VAR] /= N_history
    tally_bin[TALLY_UQ_BATCH] = (
        tally_bin[TALLY_SUM_SQ] - N_history * np.square(mean)
    ) / (N_history - 1)<|MERGE_RESOLUTION|>--- conflicted
+++ resolved
@@ -1992,21 +1992,12 @@
             buff = np.zeros_like(tally_bin[TALLY_SCORE])
             if MPI.COMM_NULL != dd_comm:
                 dd_comm.Reduce(tally_bin[TALLY_SCORE], buff, MPI.SUM, 0)
-<<<<<<< HEAD
             if mcdc["dd_idx"] == n:
                 tally_bin[TALLY_SCORE][:] = buff
             # free comm group
             dd_group.Free()
             if MPI.COMM_NULL != dd_comm:
                 dd_comm.Free()
-=======
-        if mcdc["dd_idx"] == n:
-            tally_bin[TALLY_SCORE][:] = buff
-        # free comm group
-        dd_group.Free()
-        if MPI.COMM_NULL != dd_comm:
-            dd_comm.Free()
->>>>>>> 8c60903e
 
 
 @njit
@@ -2078,26 +2069,14 @@
             if MPI.COMM_NULL != dd_comm:
                 dd_comm.Reduce(tally_bin[TALLY_SUM], buff, MPI.SUM, 0)
                 dd_comm.Reduce(tally_bin[TALLY_SUM_SQ], buff_sq, MPI.SUM, 0)
-<<<<<<< HEAD
-            if mcdc["dd_idx"] == n:
-                tally_bin[TALLY_SUM] = buff
-                tally_bin[TALLY_SUM_SQ] = buff_sq * len(dd_ranks)
-
-            # free comm group
-            dd_group.Free()
-            if MPI.COMM_NULL != dd_comm:
-                dd_comm.Free()
-
-=======
         if mcdc["dd_idx"] == n:
             tally_bin[TALLY_SUM] = buff
             tally_bin[TALLY_SUM_SQ] = buff_sq * len(dd_ranks)
-
+            
         # free comm group
         dd_group.Free()
         if MPI.COMM_NULL != dd_comm:
             dd_comm.Free()
->>>>>>> 8c60903e
 
 
 @njit
