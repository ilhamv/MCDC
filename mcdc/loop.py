--- conflicted
+++ resolved
@@ -2,7 +2,7 @@
 from numpy import ascontiguousarray as cga
 from numba import njit, objmode, jit
 from scipy.linalg import eig
-
+from mpi4py import MPI
 import mcdc.kernel as kernel
 import mcdc.type_ as type_
 
@@ -35,7 +35,6 @@
         if mcdc["setting"]["N_batch"] > 1:
             with objmode():
                 print_header_batch(mcdc)
-<<<<<<< HEAD
 
         # Loop over time censuses
         for idx_census in range(mcdc["setting"]["N_census"]):
@@ -44,6 +43,7 @@
 
             # Loop over source particles
             seed_source = kernel.split_seed(seed_census, SEED_SPLIT_SOURCE)
+
             if mcdc["technique"]["domain_decomp"]:
                 loop_source_dd(seed_source, mcdc)
             else:
@@ -63,50 +63,7 @@
                 seed_bank = kernel.split_seed(seed_census, SEED_SPLIT_BANK)
                 kernel.manage_particle_banks(seed_bank, mcdc)
 
-        # Multi-batch closeout
-        if mcdc["setting"]["N_batch"] > 1:
-            # Tally history closeout
-            kernel.tally_reduce_bin(mcdc)
-            kernel.tally_closeout_history(mcdc)
-
-    # Tally closeout
-    kernel.tally_closeout(mcdc)
-
-
-# =========================================================================
-# Eigenvalue loop
-# =========================================================================
-
-
-@njit
-def loop_eigenvalue(mcdc):
-    # Loop over power iteration cycles
-    for idx_cycle in range(mcdc["setting"]["N_cycle"]):
-        seed_cycle = kernel.split_seed(idx_cycle, mcdc["setting"]["rng_seed"])
-
-        # Loop over source particles
-        seed_source = kernel.split_seed(seed_cycle, SEED_SPLIT_SOURCE)
-        loop_source(seed_source, mcdc)
-
-        # Tally "history" closeout
-        kernel.eigenvalue_tally_closeout_history(mcdc)
-        if mcdc["cycle_active"]:
-            kernel.tally_reduce_bin(mcdc)
-            kernel.tally_closeout_history(mcdc)
-
-        # Print progress
-        with objmode():
-            print_progress_eigenvalue(mcdc)
-
-=======
-
-        # Loop over time censuses
-        for idx_census in range(mcdc["setting"]["N_census"]):
-            mcdc["idx_census"] = idx_census
-            seed_census = kernel.split_seed(seed_batch, SEED_SPLIT_CENSUS)
-
-            # Loop over source particles
-            seed_source = kernel.split_seed(seed_census, SEED_SPLIT_SOURCE)
+
             loop_source(seed_source, mcdc)
 
             # Loop over source precursors
@@ -159,7 +116,6 @@
         with objmode():
             print_progress_eigenvalue(mcdc)
 
->>>>>>> 6c1208e6
         # Manage particle banks
         seed_bank = kernel.split_seed(seed_cycle, SEED_SPLIT_BANK)
         kernel.manage_particle_banks(seed_bank, mcdc)
@@ -254,8 +210,6 @@
     # Re-sync RNG
     skip = mcdc["mpi_work_size_total"] - mcdc["mpi_work_start"]
 
-
-<<<<<<< HEAD
 # =============================================================================
 # DD Source loop
 # =============================================================================
@@ -421,8 +375,6 @@
     skip = mcdc["mpi_work_size_total"] - mcdc["mpi_work_start"]
 
 
-=======
->>>>>>> 6c1208e6
 # =========================================================================
 # Particle loop
 # =========================================================================
